# frozen_string_literal: true

module Rdkafka
  class Producer
    # Caching mechanism for Kafka topic partition counts to avoid frequent cluster queries
    #
    # This cache is designed to optimize the process of obtaining partition counts for topics.
    # It uses several strategies to minimize Kafka cluster queries:
    #
    # @note Design considerations:
    #
    # 1. Statistics-based updates
    #    When statistics callbacks are enabled (via `statistics.interval.ms`), we leverage
    #    this data to proactively update the partition counts cache. This approach costs
    #    approximately 0.02ms of processing time during each statistics interval (typically
    #    every 5 seconds) but eliminates the need for explicit blocking metadata queries.
    #
    # 2. Edge case handling
    #    If a user configures `statistics.interval.ms` much higher than the default cache TTL
    #    ({Defaults::PARTITIONS_COUNT_CACHE_TTL_MS}ms), the cache will still function correctly.
    #    When statistics updates don't occur frequently enough, the cache entries will expire
    #    naturally, triggering a blocking refresh when needed.
    #
    # 3. User configuration awareness
    #    The cache respects user-defined settings. If `topic.metadata.refresh.interval.ms` is
    #    set very high, the responsibility for potentially stale data falls on the user. This
    #    is an explicit design choice to honor user configuration preferences and align with
    #    librdkafka settings.
    #
    # 4. Process-wide efficiency
    #    Since this cache is shared across all Rdkafka producers and consumers within a process,
    #    having multiple clients improves overall efficiency. Each client contributes to keeping
    #    the cache updated, benefiting all other clients.
    #
    # 5. Thread-safety approach
    #    The implementation uses fine-grained locking with per-topic mutexes to minimize
    #    contention in multi-threaded environments while ensuring data consistency.
    #
    # 6. Topic recreation handling
    #    If a topic is deleted and recreated with fewer partitions, the cache will continue to
    #    report the higher count until either the TTL expires or the process is restarted. This
    #    design choice simplifies the implementation while relying on librdkafka's error handling
    #    for edge cases. In production environments, topic recreation with different partition
    #    counts is typically accompanied by application restarts to handle structural changes.
    #    This also aligns with the previous cache implementation.
    class PartitionsCountCache
      include Helpers::Time

<<<<<<< HEAD
      # Default time-to-live for cached partition counts in seconds
      #
      # @note This default was chosen to balance freshness of metadata with performance
      #   optimization. Most Kafka cluster topology changes are planned operations, making 30
      #   seconds a reasonable compromise.
      DEFAULT_TTL = Defaults::PARTITIONS_COUNT_CACHE_TTL_MS / 1_000

=======
>>>>>>> f61ed197
      # Creates a new partition count cache
      #
      # @param ttl_ms [Integer] Time-to-live in milliseconds for cached values
      def initialize(ttl_ms = Defaults::PARTITIONS_COUNT_CACHE_TTL_MS)
        @counts = {}
        @mutex_hash = {}
        # Used only for @mutex_hash access to ensure thread-safety when creating new mutexes
        @mutex_for_hash = Mutex.new
        @ttl_ms = ttl_ms
      end

      # Reads partition count for a topic with automatic refresh when expired
      #
      # This method will return the cached partition count if available and not expired.
      # If the value is expired or not available, it will execute the provided block
      # to fetch the current value from Kafka.
      #
      # @param topic [String] Kafka topic name
      # @yield Block that returns the current partition count when cache needs refreshing
      # @yieldreturn [Integer] Current partition count retrieved from Kafka
      # @return [Integer] Partition count for the topic
      #
      # @note The implementation prioritizes read performance over write consistency
      #   since partition counts typically only increase during normal operation.
      def get(topic)
        current_info = @counts[topic]

        if current_info.nil? || expired?(current_info[0])
          new_count = yield

          if current_info.nil?
            # No existing data, create a new entry with mutex
            set(topic, new_count)

            return new_count
          else
            current_count = current_info[1]

            if new_count > current_count
              # Higher value needs mutex to update both timestamp and count
              set(topic, new_count)

              return new_count
            else
              # Same or lower value, just update timestamp without mutex
              refresh_timestamp(topic)

              return current_count
            end
          end
        end

        current_info[1]
      end

      # Update partition count for a topic when needed
      #
      # This method updates the partition count for a topic in the cache.
      # It uses a mutex to ensure thread-safety during updates.
      #
      # @param topic [String] Kafka topic name
      # @param new_count [Integer] New partition count value
      #
      # @note We prioritize higher partition counts and only accept them when using
      #   a mutex to ensure consistency. This design decision is based on the fact that
      #   partition counts in Kafka only increase during normal operation.
      def set(topic, new_count)
        # First check outside mutex to avoid unnecessary locking
        current_info = @counts[topic]

        # For lower values, we don't update count but might need to refresh timestamp
        if current_info && new_count < current_info[1]
          refresh_timestamp(topic)

          return
        end

        # Only lock the specific topic mutex
        mutex_for(topic).synchronize do
          # Check again inside the lock as another thread might have updated
          current_info = @counts[topic]

          if current_info.nil?
            # Create new entry
            @counts[topic] = [monotonic_now, new_count]
          else
            current_count = current_info[1]

            if new_count > current_count
              # Update to higher count value
              current_info[0] = monotonic_now
              current_info[1] = new_count
            else
              # Same or lower count, update timestamp only
              current_info[0] = monotonic_now
            end
          end
        end
      end

      # @return [Hash] hash with ttls and partitions counts array
      def to_h
        @counts
      end

      private

      # Get or create a mutex for a specific topic
      #
      # This method ensures that each topic has its own mutex,
      # allowing operations on different topics to proceed in parallel.
      #
      # @param topic [String] Kafka topic name
      # @return [Mutex] Mutex for the specified topic
      #
      # @note We use a separate mutex (@mutex_for_hash) to protect the creation
      #   of new topic mutexes. This pattern allows fine-grained locking while
      #   maintaining thread-safety.
      def mutex_for(topic)
        mutex = @mutex_hash[topic]

        return mutex if mutex

        # Use a separate mutex to protect the creation of new topic mutexes
        @mutex_for_hash.synchronize do
          # Check again in case another thread created it
          @mutex_hash[topic] ||= Mutex.new
        end

        @mutex_hash[topic]
      end

      # Update the timestamp without acquiring the mutex
      #
      # This is an optimization that allows refreshing the TTL of existing entries
      # without the overhead of mutex acquisition.
      #
      # @param topic [String] Kafka topic name
      #
      # @note This method is safe for refreshing existing data regardless of count
      #   because it only updates the timestamp, which doesn't affect the correctness
      #   of concurrent operations.
      def refresh_timestamp(topic)
        current_info = @counts[topic]

        return unless current_info

        # Update the timestamp in-place
        current_info[0] = monotonic_now
      end

      # Check if a timestamp has expired based on the TTL
      #
      # @param timestamp [Float] Monotonic timestamp to check
      # @return [Boolean] true if expired, false otherwise
      def expired?(timestamp)
        (monotonic_now - timestamp) * 1_000 > @ttl_ms
      end
    end
  end
end<|MERGE_RESOLUTION|>--- conflicted
+++ resolved
@@ -46,7 +46,6 @@
     class PartitionsCountCache
       include Helpers::Time
 
-<<<<<<< HEAD
       # Default time-to-live for cached partition counts in seconds
       #
       # @note This default was chosen to balance freshness of metadata with performance
@@ -54,8 +53,6 @@
       #   seconds a reasonable compromise.
       DEFAULT_TTL = Defaults::PARTITIONS_COUNT_CACHE_TTL_MS / 1_000
 
-=======
->>>>>>> f61ed197
       # Creates a new partition count cache
       #
       # @param ttl_ms [Integer] Time-to-live in milliseconds for cached values

--- conflicted
+++ resolved
@@ -13,13 +13,6 @@
       attr_reader :offset
 
       # The name of the topic this message was produced to.
-<<<<<<< HEAD
-      # @return [String]
-      attr_reader :topic_name
-
-      # Error in case happen during produce.
-=======
->>>>>>> 9263706a
       # @return [String]
       attr_reader :topic_name
 

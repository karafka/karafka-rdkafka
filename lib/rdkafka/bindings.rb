# frozen_string_literal: true

module Rdkafka
  # @private
  #
  # @note
  #   There are two types of responses related to errors:
  #     - rd_kafka_error_t - a C object that we need to remap into an error or null when no error
  #     - rd_kafka_resp_err_t - response error code (numeric) that we can use directly
  #
  #   It is critical to ensure, that we handle them correctly. The result type should be:
  #     - rd_kafka_error_t - :pointer
  #     - rd_kafka_resp_err_t - :int
  module Bindings
    extend FFI::Library

    def self.lib_extension
      if RbConfig::CONFIG['host_os'] =~ /darwin/
        'dylib'
      else
        'so'
      end
    end

    ffi_lib File.join(__dir__, "../../ext/librdkafka.#{lib_extension}")

    RD_KAFKA_RESP_ERR__ASSIGN_PARTITIONS = -175
    RD_KAFKA_RESP_ERR__REVOKE_PARTITIONS = -174
    RD_KAFKA_RESP_ERR__STATE = -172
    RD_KAFKA_RESP_ERR__NOENT = -156
    RD_KAFKA_RESP_ERR_NO_ERROR = 0

    RD_KAFKA_OFFSET_END       = -1
    RD_KAFKA_OFFSET_BEGINNING = -2
    RD_KAFKA_OFFSET_STORED    = -1000
    RD_KAFKA_OFFSET_INVALID   = -1001

    class SizePtr < FFI::Struct
      layout :value, :size_t
    end

    # Polling

    attach_function :rd_kafka_flush, [:pointer, :int], :int, blocking: true
    attach_function :rd_kafka_poll, [:pointer, :int], :int, blocking: true
    attach_function :rd_kafka_outq_len, [:pointer], :int, blocking: true

    # Metadata

    attach_function :rd_kafka_name, [:pointer], :string, blocking: true
    attach_function :rd_kafka_memberid, [:pointer], :string, blocking: true
    attach_function :rd_kafka_clusterid, [:pointer], :string, blocking: true
    attach_function :rd_kafka_metadata, [:pointer, :int, :pointer, :pointer, :int], :int, blocking: true
    attach_function :rd_kafka_metadata_destroy, [:pointer], :void, blocking: true

    # Message struct

    class Message < FFI::Struct
      layout :err, :int,
             :rkt, :pointer,
             :partition, :int32,
             :payload, :pointer,
             :len, :size_t,
             :key, :pointer,
             :key_len, :size_t,
             :offset, :int64,
             :_private, :pointer
    end

    attach_function :rd_kafka_message_destroy, [:pointer], :void
    attach_function :rd_kafka_message_timestamp, [:pointer, :pointer], :int64
    attach_function :rd_kafka_topic_new, [:pointer, :string, :pointer], :pointer
    attach_function :rd_kafka_topic_destroy, [:pointer], :pointer
    attach_function :rd_kafka_topic_name, [:pointer], :string

    # TopicPartition ad TopicPartitionList structs

    class TopicPartition < FFI::Struct
      layout :topic, :string,
             :partition, :int32,
             :offset, :int64,
             :metadata, :pointer,
             :metadata_size, :size_t,
             :opaque, :pointer,
             :err, :int,
             :_private, :pointer
    end

    class TopicPartitionList < FFI::Struct
      layout :cnt, :int,
             :size, :int,
             :elems, :pointer
    end

    attach_function :rd_kafka_topic_partition_list_new, [:int32], :pointer
    attach_function :rd_kafka_topic_partition_list_add, [:pointer, :string, :int32], :pointer
    attach_function :rd_kafka_topic_partition_list_set_offset, [:pointer, :string, :int32, :int64], :void
    attach_function :rd_kafka_topic_partition_list_destroy, [:pointer], :void
    attach_function :rd_kafka_topic_partition_list_copy, [:pointer], :pointer

    # Configs management
    #
    # Structs for management of configurations
    # Each configuration is attached to a resource and one resource can have many configuration
    # details. Each resource will also have separate errors results if obtaining configuration
    # was not possible for any reason
    class ConfigResource < FFI::Struct
      layout :type, :int,
             :name, :string
    end

    attach_function :rd_kafka_DescribeConfigs, [:pointer, :pointer, :size_t, :pointer, :pointer], :void, blocking: true
    attach_function :rd_kafka_ConfigResource_new, [:int32, :pointer], :pointer
    attach_function :rd_kafka_ConfigResource_destroy_array, [:pointer, :int32], :void
    attach_function :rd_kafka_event_DescribeConfigs_result, [:pointer], :pointer
    attach_function :rd_kafka_DescribeConfigs_result_resources, [:pointer, :pointer], :pointer
    attach_function :rd_kafka_ConfigResource_configs, [:pointer, :pointer], :pointer
    attach_function :rd_kafka_ConfigEntry_name, [:pointer], :string
    attach_function :rd_kafka_ConfigEntry_value, [:pointer], :string
    attach_function :rd_kafka_ConfigEntry_is_read_only, [:pointer], :int
    attach_function :rd_kafka_ConfigEntry_is_default, [:pointer], :int
    attach_function :rd_kafka_ConfigEntry_is_sensitive, [:pointer], :int
    attach_function :rd_kafka_ConfigEntry_is_synonym, [:pointer], :int
    attach_function :rd_kafka_ConfigEntry_synonyms, [:pointer, :pointer], :pointer
    attach_function :rd_kafka_ConfigResource_error, [:pointer], :int
    attach_function :rd_kafka_ConfigResource_error_string, [:pointer], :string
    attach_function :rd_kafka_IncrementalAlterConfigs, [:pointer, :pointer, :size_t, :pointer, :pointer], :void, blocking: true
    attach_function :rd_kafka_IncrementalAlterConfigs_result_resources, [:pointer, :pointer], :pointer
    attach_function :rd_kafka_ConfigResource_add_incremental_config, [:pointer, :string, :int32, :string], :pointer
    attach_function :rd_kafka_event_IncrementalAlterConfigs_result, [:pointer], :pointer

    RD_KAFKA_ADMIN_OP_DESCRIBECONFIGS = 5
    RD_KAFKA_EVENT_DESCRIBECONFIGS_RESULT = 104

    RD_KAFKA_ADMIN_OP_INCREMENTALALTERCONFIGS = 16
    RD_KAFKA_EVENT_INCREMENTALALTERCONFIGS_RESULT = 131072

    RD_KAFKA_ALTER_CONFIG_OP_TYPE_SET      = 0
    RD_KAFKA_ALTER_CONFIG_OP_TYPE_DELETE   = 1
    RD_KAFKA_ALTER_CONFIG_OP_TYPE_APPEND   = 2
    RD_KAFKA_ALTER_CONFIG_OP_TYPE_SUBTRACT = 3

    # Errors
    class NativeErrorDesc < FFI::Struct
      layout :code, :int,
             :name, :pointer,
             :desc, :pointer
    end

    attach_function :rd_kafka_err2name, [:int], :string
    attach_function :rd_kafka_err2str, [:int], :string
<<<<<<< HEAD
    attach_function :rd_kafka_error_is_fatal, [:pointer], :int
    attach_function :rd_kafka_error_is_retriable, [:pointer], :int
    attach_function :rd_kafka_error_txn_requires_abort, [:pointer], :int
    attach_function :rd_kafka_error_destroy, [:pointer], :void
    attach_function :rd_kafka_error_code, [:pointer], :int
=======
    attach_function :rd_kafka_get_err_descs, [:pointer, :pointer], :void
>>>>>>> 5d9df234

    # Configuration

    enum :kafka_config_response, [
      :config_unknown, -2,
      :config_invalid, -1,
      :config_ok, 0
    ]

    attach_function :rd_kafka_conf_new, [], :pointer
    attach_function :rd_kafka_conf_set, [:pointer, :string, :string, :pointer, :int], :kafka_config_response
    callback :log_cb, [:pointer, :int, :string, :string], :void
    attach_function :rd_kafka_conf_set_log_cb, [:pointer, :log_cb], :void
    attach_function :rd_kafka_conf_set_opaque, [:pointer, :pointer], :void
    callback :stats_cb, [:pointer, :string, :int, :pointer], :int
    attach_function :rd_kafka_conf_set_stats_cb, [:pointer, :stats_cb], :void
    callback :error_cb, [:pointer, :int, :string, :pointer], :void
    attach_function :rd_kafka_conf_set_error_cb, [:pointer, :error_cb], :void
    attach_function :rd_kafka_rebalance_protocol, [:pointer], :string
    callback :oauthbearer_token_refresh_cb, [:pointer, :string, :pointer], :void
    attach_function :rd_kafka_conf_set_oauthbearer_token_refresh_cb, [:pointer, :oauthbearer_token_refresh_cb], :void
    attach_function :rd_kafka_oauthbearer_set_token, [:pointer, :string, :int64, :pointer, :pointer, :int, :pointer, :int], :int
    attach_function :rd_kafka_oauthbearer_set_token_failure, [:pointer, :string], :int
    # Log queue
    attach_function :rd_kafka_set_log_queue, [:pointer, :pointer], :void
    attach_function :rd_kafka_queue_get_main, [:pointer], :pointer

    LogCallback = FFI::Function.new(
      :void, [:pointer, :int, :string, :string]
    ) do |_client_ptr, level, _level_string, line|
      severity = case level
                 when 0, 1, 2
                   Logger::FATAL
                 when 3
                   Logger::ERROR
                 when 4
                   Logger::WARN
                 when 5, 6
                   Logger::INFO
                 when 7
                   Logger::DEBUG
                 else
                   Logger::UNKNOWN
                 end

      Rdkafka::Config.ensure_log_thread
      Rdkafka::Config.log_queue << [severity, "rdkafka: #{line}"]
    end

    StatsCallback = FFI::Function.new(
      :int, [:pointer, :string, :int, :pointer]
    ) do |_client_ptr, json, _json_len, _opaque|
      # Pass the stats hash to callback in config
      if Rdkafka::Config.statistics_callback
        stats = JSON.parse(json)
        Rdkafka::Config.statistics_callback.call(stats)
      end

      # Return 0 so librdkafka frees the json string
      0
    end

    ErrorCallback = FFI::Function.new(
      :void, [:pointer, :int, :string, :pointer]
    ) do |_client_prr, err_code, reason, _opaque|
      if Rdkafka::Config.error_callback
        error = Rdkafka::RdkafkaError.build(err_code, broker_message: reason)
        error.set_backtrace(caller)
        Rdkafka::Config.error_callback.call(error)
      end
    end

    # The OAuth callback is currently global and contextless.
    # This means that the callback will be called for all instances, and the callback must be able to determine to which instance it is associated.
    # The instance name will be provided in the callback, allowing the callback to reference the correct instance.
    #
    # An example of how to use the instance name in the callback is given below.
    # The `refresh_token` is configured as the `oauthbearer_token_refresh_callback`.
    # `instances` is a map of client names to client instances, maintained by the user.
    #
    # ```
    #   def refresh_token(config, client_name)
    #     client = instances[client_name]
    #     client.oauthbearer_set_token(
    #       token: 'new-token-value',
    #       lifetime_ms: token-lifetime-ms,
    #       principal_name: 'principal-name'
    #     )
    #   end
    # ```
    OAuthbearerTokenRefreshCallback = FFI::Function.new(
      :void, [:pointer, :string, :pointer]
    ) do |client_ptr, config, _opaque|
      if Rdkafka::Config.oauthbearer_token_refresh_callback
        Rdkafka::Config.oauthbearer_token_refresh_callback.call(config, Rdkafka::Bindings.rd_kafka_name(client_ptr))
      end
    end

    # Handle

    enum :kafka_type, [
      :rd_kafka_producer,
      :rd_kafka_consumer
    ]

    attach_function :rd_kafka_new, [:kafka_type, :pointer, :pointer, :int], :pointer

    attach_function :rd_kafka_destroy, [:pointer], :void

    # Consumer

    attach_function :rd_kafka_subscribe, [:pointer, :pointer], :int, blocking: true
    attach_function :rd_kafka_unsubscribe, [:pointer], :int, blocking: true
    attach_function :rd_kafka_subscription, [:pointer, :pointer], :int, blocking: true
    attach_function :rd_kafka_assign, [:pointer, :pointer], :int, blocking: true
    attach_function :rd_kafka_incremental_assign, [:pointer, :pointer], :int, blocking: true
    attach_function :rd_kafka_incremental_unassign, [:pointer, :pointer], :int, blocking: true
    attach_function :rd_kafka_assignment, [:pointer, :pointer], :int, blocking: true
    attach_function :rd_kafka_assignment_lost, [:pointer], :int, blocking: true
    attach_function :rd_kafka_committed, [:pointer, :pointer, :int], :int, blocking: true
    attach_function :rd_kafka_commit, [:pointer, :pointer, :bool], :int, blocking: true
    attach_function :rd_kafka_poll_set_consumer, [:pointer], :void, blocking: true
    attach_function :rd_kafka_consumer_poll, [:pointer, :int], :pointer, blocking: true
    attach_function :rd_kafka_consumer_close, [:pointer], :void, blocking: true
    attach_function :rd_kafka_offsets_store, [:pointer, :pointer], :int, blocking: true
    attach_function :rd_kafka_pause_partitions, [:pointer, :pointer], :int, blocking: true
    attach_function :rd_kafka_resume_partitions, [:pointer, :pointer], :int, blocking: true
    attach_function :rd_kafka_seek, [:pointer, :int32, :int64, :int], :int, blocking: true
    attach_function :rd_kafka_offsets_for_times, [:pointer, :pointer, :int], :int, blocking: true
    attach_function :rd_kafka_position, [:pointer, :pointer], :int, blocking: true
    # those two are used for eos support
    attach_function :rd_kafka_consumer_group_metadata, [:pointer], :pointer, blocking: true
    attach_function :rd_kafka_consumer_group_metadata_destroy, [:pointer], :void, blocking: true

    # Headers
    attach_function :rd_kafka_header_get_all, [:pointer, :size_t, :pointer, :pointer, SizePtr], :int
    attach_function :rd_kafka_message_headers, [:pointer, :pointer], :int

    # Rebalance

    callback :rebalance_cb_function, [:pointer, :int, :pointer, :pointer], :void
    attach_function :rd_kafka_conf_set_rebalance_cb, [:pointer, :rebalance_cb_function], :void, blocking: true

    RebalanceCallback = FFI::Function.new(
      :void, [:pointer, :int, :pointer, :pointer]
    ) do |client_ptr, code, partitions_ptr, opaque_ptr|
      case code
      when RD_KAFKA_RESP_ERR__ASSIGN_PARTITIONS
        if Rdkafka::Bindings.rd_kafka_rebalance_protocol(client_ptr) == "COOPERATIVE"
          Rdkafka::Bindings.rd_kafka_incremental_assign(client_ptr, partitions_ptr)
        else
          Rdkafka::Bindings.rd_kafka_assign(client_ptr, partitions_ptr)
        end
      else # RD_KAFKA_RESP_ERR__REVOKE_PARTITIONS or errors
        if Rdkafka::Bindings.rd_kafka_rebalance_protocol(client_ptr) == "COOPERATIVE"
          Rdkafka::Bindings.rd_kafka_incremental_unassign(client_ptr, partitions_ptr)
        else
          Rdkafka::Bindings.rd_kafka_assign(client_ptr, FFI::Pointer::NULL)
        end
      end

      opaque = Rdkafka::Config.opaques[opaque_ptr.to_i]
      return unless opaque

      tpl = Rdkafka::Consumer::TopicPartitionList.from_native_tpl(partitions_ptr).freeze
      begin
        case code
        when RD_KAFKA_RESP_ERR__ASSIGN_PARTITIONS
          opaque.call_on_partitions_assigned(tpl)
        when RD_KAFKA_RESP_ERR__REVOKE_PARTITIONS
          opaque.call_on_partitions_revoked(tpl)
        end
      rescue Exception => err
        Rdkafka::Config.logger.error("Unhandled exception: #{err.class} - #{err.message}")
      end
    end

    # Stats

    attach_function :rd_kafka_query_watermark_offsets, [:pointer, :string, :int, :pointer, :pointer, :int], :int

    # Producer

    RD_KAFKA_VTYPE_END = 0
    RD_KAFKA_VTYPE_TOPIC = 1
    RD_KAFKA_VTYPE_RKT = 2
    RD_KAFKA_VTYPE_PARTITION = 3
    RD_KAFKA_VTYPE_VALUE = 4
    RD_KAFKA_VTYPE_KEY = 5
    RD_KAFKA_VTYPE_OPAQUE = 6
    RD_KAFKA_VTYPE_MSGFLAGS = 7
    RD_KAFKA_VTYPE_TIMESTAMP = 8
    RD_KAFKA_VTYPE_HEADER = 9
    RD_KAFKA_VTYPE_HEADERS = 10
    RD_KAFKA_PURGE_F_QUEUE = 1
    RD_KAFKA_PURGE_F_INFLIGHT = 2

    RD_KAFKA_MSG_F_COPY = 0x2

    attach_function :rd_kafka_producev, [:pointer, :varargs], :int, blocking: true
    attach_function :rd_kafka_purge, [:pointer, :int], :int, blocking: true
    callback :delivery_cb, [:pointer, :pointer, :pointer], :void
    attach_function :rd_kafka_conf_set_dr_msg_cb, [:pointer, :delivery_cb], :void
    attach_function :rd_kafka_init_transactions, [:pointer, :int], :pointer, blocking: true
    attach_function :rd_kafka_send_offsets_to_transaction, [:pointer, :pointer, :pointer, :int], :pointer, blocking: true
    attach_function :rd_kafka_begin_transaction, [:pointer], :pointer, blocking: true
    attach_function :rd_kafka_abort_transaction, [:pointer, :int], :pointer, blocking: true
    attach_function :rd_kafka_commit_transaction, [:pointer, :int], :pointer, blocking: true

    # Partitioner
    PARTITIONERS = %w(random consistent consistent_random murmur2 murmur2_random fnv1a fnv1a_random).each_with_object({}) do |name, hsh|
      method_name = "rd_kafka_msg_partitioner_#{name}".to_sym
      attach_function method_name, [:pointer, :pointer, :size_t, :int32, :pointer, :pointer], :int32
      hsh[name] = method_name
    end

    def self.partitioner(str, partition_count, partitioner_name = "consistent_random")
      # Return RD_KAFKA_PARTITION_UA(unassigned partition) when partition count is nil/zero.
      return -1 unless partition_count&.nonzero?

      str_ptr = str.empty? ? FFI::MemoryPointer::NULL : FFI::MemoryPointer.from_string(str)
      method_name = PARTITIONERS.fetch(partitioner_name) do
        raise Rdkafka::Config::ConfigError.new("Unknown partitioner: #{partitioner_name}")
      end
      public_send(method_name, nil, str_ptr, str.size > 0 ? str.size : 1, partition_count, nil, nil)
    end

    # Create Topics

    RD_KAFKA_ADMIN_OP_CREATETOPICS     = 1   # rd_kafka_admin_op_t
    RD_KAFKA_EVENT_CREATETOPICS_RESULT = 100 # rd_kafka_event_type_t

    attach_function :rd_kafka_CreateTopics, [:pointer, :pointer, :size_t, :pointer, :pointer], :void, blocking: true
    attach_function :rd_kafka_NewTopic_new, [:pointer, :size_t, :size_t, :pointer, :size_t], :pointer, blocking: true
    attach_function :rd_kafka_NewTopic_set_config, [:pointer, :string, :string], :int32, blocking: true
    attach_function :rd_kafka_NewTopic_destroy, [:pointer], :void, blocking: true
    attach_function :rd_kafka_event_CreateTopics_result, [:pointer], :pointer, blocking: true
    attach_function :rd_kafka_CreateTopics_result_topics, [:pointer, :pointer], :pointer, blocking: true

    # Delete Topics

    RD_KAFKA_ADMIN_OP_DELETETOPICS     = 2   # rd_kafka_admin_op_t
    RD_KAFKA_EVENT_DELETETOPICS_RESULT = 101 # rd_kafka_event_type_t

    attach_function :rd_kafka_DeleteTopics, [:pointer, :pointer, :size_t, :pointer, :pointer], :int32, blocking: true
    attach_function :rd_kafka_DeleteTopic_new, [:pointer], :pointer, blocking: true
    attach_function :rd_kafka_DeleteTopic_destroy, [:pointer], :void, blocking: true
    attach_function :rd_kafka_event_DeleteTopics_result, [:pointer], :pointer, blocking: true
    attach_function :rd_kafka_DeleteTopics_result_topics, [:pointer, :pointer], :pointer, blocking: true

    # Create partitions
    RD_KAFKA_ADMIN_OP_CREATEPARTITIONS = 3
    RD_KAFKA_ADMIN_OP_CREATEPARTITIONS_RESULT = 102

    attach_function :rd_kafka_CreatePartitions, [:pointer, :pointer, :size_t, :pointer, :pointer], :void
    attach_function :rd_kafka_NewPartitions_new, %i[pointer size_t pointer size_t], :pointer
    attach_function :rd_kafka_NewPartitions_destroy, [:pointer], :void
    attach_function :rd_kafka_event_CreatePartitions_result, [:pointer], :pointer
    attach_function :rd_kafka_CreatePartitions_result_topics, [:pointer, :pointer], :pointer

    # Delete Group

    RD_KAFKA_ADMIN_OP_DELETEGROUPS = 7   # rd_kafka_admin_op_t
    RD_KAFKA_EVENT_DELETEGROUPS_RESULT = 106 # rd_kafka_event_type_t

    attach_function :rd_kafka_DeleteGroups, [:pointer, :pointer, :size_t, :pointer, :pointer], :void, blocking: true
    attach_function :rd_kafka_DeleteGroup_new, [:pointer], :pointer, blocking: true
    attach_function :rd_kafka_DeleteGroup_destroy, [:pointer], :void, blocking: true
    attach_function :rd_kafka_event_DeleteGroups_result, [:pointer], :pointer, blocking: true # rd_kafka_event_t* => rd_kafka_DeleteGroups_result_t*
    attach_function :rd_kafka_DeleteGroups_result_groups, [:pointer, :pointer], :pointer, blocking: true # rd_kafka_DeleteGroups_result_t*, size_t* => rd_kafka_group_result_t**

    # Background Queue and Callback

    attach_function :rd_kafka_queue_get_background, [:pointer], :pointer
    attach_function :rd_kafka_conf_set_background_event_cb, [:pointer, :pointer], :void
    attach_function :rd_kafka_queue_destroy, [:pointer], :void

    # Admin Options

    attach_function :rd_kafka_AdminOptions_new, [:pointer, :int32], :pointer
    attach_function :rd_kafka_AdminOptions_set_opaque, [:pointer, :pointer], :void
    attach_function :rd_kafka_AdminOptions_destroy, [:pointer], :void

    # Extracting data from event types

    attach_function :rd_kafka_event_type, [:pointer], :int32
    attach_function :rd_kafka_event_opaque, [:pointer], :pointer

    # Extracting data from topic results

    attach_function :rd_kafka_topic_result_error, [:pointer], :int32
    attach_function :rd_kafka_topic_result_error_string, [:pointer], :pointer
    attach_function :rd_kafka_topic_result_name, [:pointer], :pointer

    # Create Acls

    RD_KAFKA_ADMIN_OP_CREATEACLS     = 9
    RD_KAFKA_EVENT_CREATEACLS_RESULT = 1024

    attach_function :rd_kafka_CreateAcls, [:pointer, :pointer, :size_t, :pointer, :pointer], :void
    attach_function :rd_kafka_event_CreateAcls_result, [:pointer], :pointer
    attach_function :rd_kafka_CreateAcls_result_acls, [:pointer, :pointer], :pointer

    # Delete Acls

    RD_KAFKA_ADMIN_OP_DELETEACLS     = 11
    RD_KAFKA_EVENT_DELETEACLS_RESULT = 4096

    attach_function :rd_kafka_DeleteAcls, [:pointer, :pointer, :size_t, :pointer, :pointer], :void
    attach_function :rd_kafka_event_DeleteAcls_result, [:pointer], :pointer
    attach_function :rd_kafka_DeleteAcls_result_responses, [:pointer, :pointer], :pointer
    attach_function :rd_kafka_DeleteAcls_result_response_error, [:pointer], :pointer
    attach_function :rd_kafka_DeleteAcls_result_response_matching_acls, [:pointer, :pointer], :pointer

    # Describe Acls

    RD_KAFKA_ADMIN_OP_DESCRIBEACLS     = 10
    RD_KAFKA_EVENT_DESCRIBEACLS_RESULT = 2048

    attach_function :rd_kafka_DescribeAcls, [:pointer, :pointer, :pointer, :pointer], :void
    attach_function :rd_kafka_event_DescribeAcls_result, [:pointer], :pointer
    attach_function :rd_kafka_DescribeAcls_result_acls, [:pointer, :pointer], :pointer

    # Acl Bindings

    attach_function :rd_kafka_AclBinding_restype, [:pointer], :int32
    attach_function :rd_kafka_AclBinding_name, [:pointer], :pointer
    attach_function :rd_kafka_AclBinding_resource_pattern_type, [:pointer], :int32
    attach_function :rd_kafka_AclBinding_principal, [:pointer], :pointer
    attach_function :rd_kafka_AclBinding_host, [:pointer], :pointer
    attach_function :rd_kafka_AclBinding_operation, [:pointer], :int32
    attach_function :rd_kafka_AclBinding_permission_type, [:pointer], :int32
    attach_function :rd_kafka_AclBinding_new, [:int32, :pointer, :int32, :pointer, :pointer, :int32, :int32, :pointer, :size_t ], :pointer
    attach_function :rd_kafka_AclBindingFilter_new, [:int32, :pointer, :int32, :pointer, :pointer, :int32, :int32, :pointer, :size_t ], :pointer
    attach_function :rd_kafka_AclBinding_destroy, [:pointer], :void

    # rd_kafka_ResourceType_t - https://github.com/confluentinc/librdkafka/blob/292d2a66b9921b783f08147807992e603c7af059/src/rdkafka.h#L7307

    RD_KAFKA_RESOURCE_ANY   = 1
    RD_KAFKA_RESOURCE_TOPIC = 2
    RD_KAFKA_RESOURCE_GROUP = 3
    RD_KAFKA_RESOURCE_BROKER = 4

    # rd_kafka_ResourcePatternType_t - https://github.com/confluentinc/librdkafka/blob/292d2a66b9921b783f08147807992e603c7af059/src/rdkafka.h#L7320

    RD_KAFKA_RESOURCE_PATTERN_ANY      = 1
    RD_KAFKA_RESOURCE_PATTERN_MATCH    = 2
    RD_KAFKA_RESOURCE_PATTERN_LITERAL  = 3
    RD_KAFKA_RESOURCE_PATTERN_PREFIXED = 4

    # rd_kafka_AclOperation_t - https://github.com/confluentinc/librdkafka/blob/292d2a66b9921b783f08147807992e603c7af059/src/rdkafka.h#L8403

    RD_KAFKA_ACL_OPERATION_ANY              = 1
    RD_KAFKA_ACL_OPERATION_ALL              = 2
    RD_KAFKA_ACL_OPERATION_READ             = 3
    RD_KAFKA_ACL_OPERATION_WRITE            = 4
    RD_KAFKA_ACL_OPERATION_CREATE           = 5
    RD_KAFKA_ACL_OPERATION_DELETE           = 6
    RD_KAFKA_ACL_OPERATION_ALTER            = 7
    RD_KAFKA_ACL_OPERATION_DESCRIBE         = 8
    RD_KAFKA_ACL_OPERATION_CLUSTER_ACTION   = 9
    RD_KAFKA_ACL_OPERATION_DESCRIBE_CONFIGS = 10
    RD_KAFKA_ACL_OPERATION_ALTER_CONFIGS    = 11
    RD_KAFKA_ACL_OPERATION_IDEMPOTENT_WRITE = 12

    # rd_kafka_AclPermissionType_t - https://github.com/confluentinc/librdkafka/blob/292d2a66b9921b783f08147807992e603c7af059/src/rdkafka.h#L8435

    RD_KAFKA_ACL_PERMISSION_TYPE_ANY     = 1
    RD_KAFKA_ACL_PERMISSION_TYPE_DENY    = 2
    RD_KAFKA_ACL_PERMISSION_TYPE_ALLOW   = 3

    # Extracting error details from Acl results
    attach_function :rd_kafka_acl_result_error, [:pointer], :pointer
    attach_function :rd_kafka_error_code, [:pointer], :int32
    attach_function :rd_kafka_error_string, [:pointer], :pointer
    attach_function :rd_kafka_event_error, [:pointer], :int32
    attach_function :rd_kafka_event_error_string, [:pointer], :pointer
    attach_function :rd_kafka_AclBinding_error, [:pointer], :pointer


    # Extracting data from group results
    class NativeError < FFI::Struct # rd_kafka_error_t
      layout :code, :int32,
             :errstr, :pointer,
             :fatal, :u_int8_t,
             :retriable, :u_int8_t,
             :txn_requires_abort, :u_int8_t
    end

    attach_function :rd_kafka_group_result_error, [:pointer], NativeError.by_ref # rd_kafka_group_result_t* => rd_kafka_error_t*
    attach_function :rd_kafka_group_result_name, [:pointer], :pointer
  end
end<|MERGE_RESOLUTION|>--- conflicted
+++ resolved
@@ -149,15 +149,12 @@
 
     attach_function :rd_kafka_err2name, [:int], :string
     attach_function :rd_kafka_err2str, [:int], :string
-<<<<<<< HEAD
     attach_function :rd_kafka_error_is_fatal, [:pointer], :int
     attach_function :rd_kafka_error_is_retriable, [:pointer], :int
     attach_function :rd_kafka_error_txn_requires_abort, [:pointer], :int
     attach_function :rd_kafka_error_destroy, [:pointer], :void
     attach_function :rd_kafka_error_code, [:pointer], :int
-=======
     attach_function :rd_kafka_get_err_descs, [:pointer, :pointer], :void
->>>>>>> 5d9df234
 
     # Configuration
 

--- conflicted
+++ resolved
@@ -1,11 +1,7 @@
 # frozen_string_literal: true
 
 module Rdkafka
-<<<<<<< HEAD
-  VERSION = "0.15.0"
-=======
-  VERSION = "0.16.0"
->>>>>>> 5d9df234
+  VERSION = "0.15.1"
   LIBRDKAFKA_VERSION = "2.3.0"
   LIBRDKAFKA_SOURCE_SHA256 = "2d49c35c77eeb3d42fa61c43757fcbb6a206daa560247154e60642bcdcc14d12"
 end
--- conflicted
+++ resolved
@@ -1,11 +1,7 @@
 # frozen_string_literal: true
 
 module Rdkafka
-<<<<<<< HEAD
-  VERSION = "0.12.1"
-=======
-  VERSION = "0.13.0.beta.7"
->>>>>>> 9d3160f3
+  VERSION = "0.13.0"
   LIBRDKAFKA_VERSION = "2.0.2"
   LIBRDKAFKA_SOURCE_SHA256 = "f321bcb1e015a34114c83cf1aa7b99ee260236aab096b85c003170c90a47ca9d"
 end
# frozen_string_literal: true

module Rdkafka
<<<<<<< HEAD
  VERSION = "0.17.7"
  LIBRDKAFKA_VERSION = "2.5.3"
  LIBRDKAFKA_SOURCE_SHA256 = "eaa1213fdddf9c43e28834d9a832d9dd732377d35121e42f875966305f52b8ff"
=======
  VERSION = "0.19.0"
  LIBRDKAFKA_VERSION = "2.5.0"
  LIBRDKAFKA_SOURCE_SHA256 = "3dc62de731fd516dfb1032861d9a580d4d0b5b0856beb0f185d06df8e6c26259"
>>>>>>> 27c62183
end<|MERGE_RESOLUTION|>--- conflicted
+++ resolved
@@ -1,13 +1,7 @@
 # frozen_string_literal: true
 
 module Rdkafka
-<<<<<<< HEAD
-  VERSION = "0.17.7"
+  VERSION = "0.18.0"
   LIBRDKAFKA_VERSION = "2.5.3"
   LIBRDKAFKA_SOURCE_SHA256 = "eaa1213fdddf9c43e28834d9a832d9dd732377d35121e42f875966305f52b8ff"
-=======
-  VERSION = "0.19.0"
-  LIBRDKAFKA_VERSION = "2.5.0"
-  LIBRDKAFKA_SOURCE_SHA256 = "3dc62de731fd516dfb1032861d9a580d4d0b5b0856beb0f185d06df8e6c26259"
->>>>>>> 27c62183
 end
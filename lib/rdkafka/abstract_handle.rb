# frozen_string_literal: true

module Rdkafka
  # This class serves as an abstract base class to represent handles within the Rdkafka module.
  # As a subclass of `FFI::Struct`, this class provides a blueprint for other specific handle
  # classes to inherit from, ensuring they adhere to a particular structure and behavior.
  #
  # Subclasses must define their own layout, and the layout must start with:
  #
  # layout :pending, :bool,
  #        :response, :int
  class AbstractHandle < FFI::Struct
    include Helpers::Time

    # Registry for registering all the handles.
    REGISTRY = {}
    # Default wait timeout is 31 years (kept for internal use when nil is passed)
    MAX_WAIT_TIMEOUT_FOREVER = 10_000_000_000

    private_constant :MAX_WAIT_TIMEOUT_FOREVER

    # Default wait timeout in seconds (converted from ms)
    DEFAULT_WAIT_TIMEOUT = Defaults::HANDLE_WAIT_TIMEOUT_MS / 1_000.0

    class << self
      # Adds handle to the register
      #
      # @param handle [AbstractHandle] any handle we want to register
      def register(handle)
        address = handle.to_ptr.address
        REGISTRY[address] = handle
      end

      # Removes handle from the register based on the handle address
      #
      # @param address [Integer] address of the registered handle we want to remove
      def remove(address)
        REGISTRY.delete(address)
      end
    end

    def initialize
      @mutex = Thread::Mutex.new
      @resource = Thread::ConditionVariable.new

      super
    end

    # Whether the handle is still pending.
    #
    # @return [Boolean]
    def pending?
      self[:pending]
    end

    # Wait for the operation to complete or raise an error if this takes longer than the timeout.
    # If there is a timeout this does not mean the operation failed, rdkafka might still be working
    # on the operation. In this case it is possible to call wait again.
    #
    # @param max_wait_timeout_ms [Numeric, nil] Amount of time in milliseconds to wait before
    #   timing out. If this is nil we will wait forever
    # @param raise_response_error [Boolean] should we raise error when waiting finishes
    #
    # @return [Object] Operation-specific result
    #
    # @raise [RdkafkaError] When the operation failed
    # @raise [WaitTimeoutError] When the timeout has been reached and the handle is still pending
<<<<<<< HEAD
    def wait(max_wait_timeout: DEFAULT_WAIT_TIMEOUT, raise_response_error: true)
      timeout = max_wait_timeout ? monotonic_now + max_wait_timeout : MAX_WAIT_TIMEOUT_FOREVER
=======
    def wait(max_wait_timeout_ms: Defaults::HANDLE_WAIT_TIMEOUT_MS, raise_response_error: true)
      timeout_s = max_wait_timeout_ms ? max_wait_timeout_ms / 1000.0 : nil
      timeout = timeout_s ? monotonic_now + timeout_s : MAX_WAIT_TIMEOUT_FOREVER
>>>>>>> f61ed197

      @mutex.synchronize do
        loop do
          if pending?
            to_wait = (timeout - monotonic_now)

            if to_wait.positive?
              @resource.wait(@mutex, to_wait)
            else
              raise WaitTimeoutError.new(
                "Waiting for #{operation_name} timed out after #{max_wait_timeout_ms} ms"
              )
            end
          elsif self[:response] != Rdkafka::Bindings::RD_KAFKA_RESP_ERR_NO_ERROR && raise_response_error
            raise_error
          else
            return create_result
          end
        end
      end
    end

    # Unlock the resources
    def unlock
      @mutex.synchronize do
        self[:pending] = false
        @resource.broadcast
      end
    end

    # @return [String] the name of the operation (e.g. "delivery")
    def operation_name
      raise "Must be implemented by subclass!"
    end

    # @return [Object] operation-specific result
    def create_result
      raise "Must be implemented by subclass!"
    end

    # Allow subclasses to override
    def raise_error
      RdkafkaError.validate!(self[:response])
    end

    # Error that is raised when waiting for the handle to complete
    # takes longer than the specified timeout.
    class WaitTimeoutError < RuntimeError; end
  end
end<|MERGE_RESOLUTION|>--- conflicted
+++ resolved
@@ -65,14 +65,8 @@
     #
     # @raise [RdkafkaError] When the operation failed
     # @raise [WaitTimeoutError] When the timeout has been reached and the handle is still pending
-<<<<<<< HEAD
     def wait(max_wait_timeout: DEFAULT_WAIT_TIMEOUT, raise_response_error: true)
       timeout = max_wait_timeout ? monotonic_now + max_wait_timeout : MAX_WAIT_TIMEOUT_FOREVER
-=======
-    def wait(max_wait_timeout_ms: Defaults::HANDLE_WAIT_TIMEOUT_MS, raise_response_error: true)
-      timeout_s = max_wait_timeout_ms ? max_wait_timeout_ms / 1000.0 : nil
-      timeout = timeout_s ? monotonic_now + timeout_s : MAX_WAIT_TIMEOUT_FOREVER
->>>>>>> f61ed197
 
       @mutex.synchronize do
         loop do

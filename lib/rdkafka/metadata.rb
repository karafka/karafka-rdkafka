--- conflicted
+++ resolved
@@ -47,13 +47,9 @@
       raise if attempt > Defaults::METADATA_MAX_RETRIES
 
       backoff_factor = 2**attempt
-<<<<<<< HEAD
-      timeout = backoff_factor * (Defaults::METADATA_RETRY_BACKOFF_BASE_MS / 1_000.0)
-=======
       timeout_ms = backoff_factor * Defaults::METADATA_RETRY_BACKOFF_BASE_MS
->>>>>>> f61ed197
 
-      sleep(timeout_ms / 1000.0)
+      sleep(timeout_ms / 1_000.0)
 
       retry
     ensure

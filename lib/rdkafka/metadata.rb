# frozen_string_literal: true

module Rdkafka
  class Metadata
    attr_reader :brokers, :topics

    def initialize(native_client, topic_name = nil, timeout_ms = 250)
      native_topic = if topic_name
        Rdkafka::Bindings.rd_kafka_topic_new(native_client, topic_name, nil)
      end

      ptr = FFI::MemoryPointer.new(:pointer)

      # If topic_flag is 1, we request info about *all* topics in the cluster.  If topic_flag is 0,
      # we only request info about locally known topics (or a single topic if one is passed in).
      topic_flag = topic_name.nil? ? 1 : 0

      # Retrieve the Metadata
<<<<<<< HEAD
      result = Rdkafka::Bindings.rd_kafka_metadata(native_client, topic_flag, native_topic, ptr, 2_000)
=======
      result = Rdkafka::Bindings.rd_kafka_metadata(native_client, topic_flag, native_topic, ptr, timeout_ms)
>>>>>>> 93e683ef

      # Error Handling
      raise Rdkafka::RdkafkaError.new(result) unless result.zero?

      metadata_from_native(ptr.read_pointer)
    ensure
      Rdkafka::Bindings.rd_kafka_topic_destroy(native_topic) if topic_name
      Rdkafka::Bindings.rd_kafka_metadata_destroy(ptr.read_pointer)
    end

    private

    def metadata_from_native(ptr)
      metadata = Metadata.new(ptr)
      @brokers = Array.new(metadata[:brokers_count]) do |i|
        BrokerMetadata.new(metadata[:brokers_metadata] + (i * BrokerMetadata.size)).to_h
      end

      @topics = Array.new(metadata[:topics_count]) do |i|
        topic = TopicMetadata.new(metadata[:topics_metadata] + (i * TopicMetadata.size))
        raise Rdkafka::RdkafkaError.new(topic[:rd_kafka_resp_err]) unless topic[:rd_kafka_resp_err].zero?

        partitions = Array.new(topic[:partition_count]) do |j|
          partition = PartitionMetadata.new(topic[:partitions_metadata] + (j * PartitionMetadata.size))
          raise Rdkafka::RdkafkaError.new(partition[:rd_kafka_resp_err]) unless partition[:rd_kafka_resp_err].zero?
          partition.to_h
        end
        topic.to_h.merge!(partitions: partitions)
      end
    end

    class CustomFFIStruct < FFI::Struct
      def to_h
        members.each_with_object({}) do |mem, hsh|
          val = self.[](mem)
          next if val.is_a?(FFI::Pointer) || mem == :rd_kafka_resp_err

          hsh[mem] = self.[](mem)
        end
      end
    end

    class Metadata < CustomFFIStruct
      layout :brokers_count, :int,
             :brokers_metadata, :pointer,
             :topics_count, :int,
             :topics_metadata, :pointer,
             :broker_id, :int32,
             :broker_name, :string
    end

    class BrokerMetadata < CustomFFIStruct
      layout :broker_id, :int32,
             :broker_name, :string,
             :broker_port, :int
    end

    class TopicMetadata < CustomFFIStruct
      layout :topic_name, :string,
             :partition_count, :int,
             :partitions_metadata, :pointer,
             :rd_kafka_resp_err, :int
    end

    class PartitionMetadata < CustomFFIStruct
      layout :partition_id, :int32,
             :rd_kafka_resp_err, :int,
             :leader, :int32,
             :replica_count, :int,
             :replicas, :pointer,
             :in_sync_replica_brokers, :int,
             :isrs, :pointer
    end
  end
end<|MERGE_RESOLUTION|>--- conflicted
+++ resolved
@@ -4,7 +4,7 @@
   class Metadata
     attr_reader :brokers, :topics
 
-    def initialize(native_client, topic_name = nil, timeout_ms = 250)
+    def initialize(native_client, topic_name = nil, timeout_ms = 2_000)
       native_topic = if topic_name
         Rdkafka::Bindings.rd_kafka_topic_new(native_client, topic_name, nil)
       end
@@ -16,11 +16,7 @@
       topic_flag = topic_name.nil? ? 1 : 0
 
       # Retrieve the Metadata
-<<<<<<< HEAD
-      result = Rdkafka::Bindings.rd_kafka_metadata(native_client, topic_flag, native_topic, ptr, 2_000)
-=======
       result = Rdkafka::Bindings.rd_kafka_metadata(native_client, topic_flag, native_topic, ptr, timeout_ms)
->>>>>>> 93e683ef
 
       # Error Handling
       raise Rdkafka::RdkafkaError.new(result) unless result.zero?

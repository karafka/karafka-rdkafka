# frozen_string_literal: true

module Rdkafka
  # A consumer of Kafka messages. It uses the high-level consumer approach where the Kafka
  # brokers automatically assign partitions and load balance partitions over consumers that
  # have the same `:"group.id"` set in their configuration.
  #
  # To create a consumer set up a {Config} and call {Config#consumer consumer} on that. It is
  # mandatory to set `:"group.id"` in the configuration.
  #
  # Consumer implements `Enumerable`, so you can use `each` to consume messages, or for example
  # `each_slice` to consume batches of messages.
  class Consumer
    include Enumerable
    include Helpers::Time
    include Helpers::OAuth

    # @private
    def initialize(native_kafka)
      @native_kafka = native_kafka
    end

    # Starts the native Kafka polling thread and kicks off the init polling
    # @note Not needed to run unless explicit start was disabled
    def start
      @native_kafka.start
    end

    # @return [String] consumer name
    def name
      @name ||= @native_kafka.with_inner do |inner|
        ::Rdkafka::Bindings.rd_kafka_name(inner)
      end
    end

    def finalizer
      ->(_) { close }
    end

    # Close this consumer
    # @return [nil]
    def close
      return if closed?
      ObjectSpace.undefine_finalizer(self)

      @native_kafka.synchronize do |inner|
        Rdkafka::Bindings.rd_kafka_consumer_close(inner)
      end

      @native_kafka.close
    end

    # Whether this consumer has closed
    def closed?
      @native_kafka.closed?
    end

    # Subscribes to one or more topics letting Kafka handle partition assignments.
    #
    # @param topics [Array<String>] One or more topic names
    # @return [nil]
    # @raise [RdkafkaError] When subscribing fails
    def subscribe(*topics)
      closed_consumer_check(__method__)

      # Create topic partition list with topics and no partition set
      tpl = Rdkafka::Bindings.rd_kafka_topic_partition_list_new(topics.length)

      topics.each do |topic|
        Rdkafka::Bindings.rd_kafka_topic_partition_list_add(tpl, topic, -1)
      end

      # Subscribe to topic partition list and check this was successful
      response = @native_kafka.with_inner do |inner|
        Rdkafka::Bindings.rd_kafka_subscribe(inner, tpl)
      end

      Rdkafka::RdkafkaError.validate!(response, "Error subscribing to '#{topics.join(', ')}'")
    ensure
      Rdkafka::Bindings.rd_kafka_topic_partition_list_destroy(tpl) unless tpl.nil?
    end

    # Unsubscribe from all subscribed topics.
    #
    # @return [nil]
    # @raise [RdkafkaError] When unsubscribing fails
    def unsubscribe
      closed_consumer_check(__method__)

      response = @native_kafka.with_inner do |inner|
        Rdkafka::Bindings.rd_kafka_unsubscribe(inner)
      end

      Rdkafka::RdkafkaError.validate!(response)

      nil
    end

    # Pause producing or consumption for the provided list of partitions
    #
    # @param list [TopicPartitionList] The topic with partitions to pause
    # @return [nil]
    # @raise [RdkafkaTopicPartitionListError] When pausing subscription fails.
    def pause(list)
      closed_consumer_check(__method__)

      unless list.is_a?(TopicPartitionList)
        raise TypeError.new("list has to be a TopicPartitionList")
      end

      tpl = list.to_native_tpl

      begin
        response = @native_kafka.with_inner do |inner|
          Rdkafka::Bindings.rd_kafka_pause_partitions(inner, tpl)
        end

        if response != 0
          list = TopicPartitionList.from_native_tpl(tpl)
          raise Rdkafka::RdkafkaTopicPartitionListError.new(response, list, "Error pausing '#{list.to_h}'")
        end
      ensure
        Rdkafka::Bindings.rd_kafka_topic_partition_list_destroy(tpl)
      end
    end

    # Resumes producing consumption for the provided list of partitions
    #
    # @param list [TopicPartitionList] The topic with partitions to pause
    # @return [nil]
    # @raise [RdkafkaError] When resume subscription fails.
    def resume(list)
      closed_consumer_check(__method__)

      unless list.is_a?(TopicPartitionList)
        raise TypeError.new("list has to be a TopicPartitionList")
      end

      tpl = list.to_native_tpl

      begin
        response = @native_kafka.with_inner do |inner|
          Rdkafka::Bindings.rd_kafka_resume_partitions(inner, tpl)
        end

        Rdkafka::RdkafkaError.validate!(response, "Error resume '#{list.to_h}'")

        nil
      ensure
        Rdkafka::Bindings.rd_kafka_topic_partition_list_destroy(tpl)
      end
    end

    # Returns the current subscription to topics and partitions
    #
    # @return [TopicPartitionList]
    # @raise [RdkafkaError] When getting the subscription fails.
    def subscription
      closed_consumer_check(__method__)

      ptr = FFI::MemoryPointer.new(:pointer)
      response = @native_kafka.with_inner do |inner|
        Rdkafka::Bindings.rd_kafka_subscription(inner, ptr)
      end

      Rdkafka::RdkafkaError.validate!(response)

      native = ptr.read_pointer

      begin
        Rdkafka::Consumer::TopicPartitionList.from_native_tpl(native)
      ensure
        Rdkafka::Bindings.rd_kafka_topic_partition_list_destroy(native)
      end
    end

    # Atomic assignment of partitions to consume
    #
    # @param list [TopicPartitionList] The topic with partitions to assign
    # @raise [RdkafkaError] When assigning fails
    def assign(list)
      closed_consumer_check(__method__)

      unless list.is_a?(TopicPartitionList)
        raise TypeError.new("list has to be a TopicPartitionList")
      end

      tpl = list.to_native_tpl

      begin
        response = @native_kafka.with_inner do |inner|
          Rdkafka::Bindings.rd_kafka_assign(inner, tpl)
        end

        Rdkafka::RdkafkaError.validate!(response, "Error assigning '#{list.to_h}'")
      ensure
        Rdkafka::Bindings.rd_kafka_topic_partition_list_destroy(tpl)
      end
    end

    # Returns the current partition assignment.
    #
    # @return [TopicPartitionList]
    # @raise [RdkafkaError] When getting the assignment fails.
    def assignment
      closed_consumer_check(__method__)

      ptr = FFI::MemoryPointer.new(:pointer)
      response = @native_kafka.with_inner do |inner|
        Rdkafka::Bindings.rd_kafka_assignment(inner, ptr)
      end

      Rdkafka::RdkafkaError.validate!(response)

      tpl = ptr.read_pointer

      if !tpl.null?
        begin
          Rdkafka::Consumer::TopicPartitionList.from_native_tpl(tpl)
        ensure
          Rdkafka::Bindings.rd_kafka_topic_partition_list_destroy tpl
        end
      end
    ensure
      ptr.free unless ptr.nil?
    end

    # @return [Boolean] true if our current assignment has been lost involuntarily.
    def assignment_lost?
      closed_consumer_check(__method__)

      @native_kafka.with_inner do |inner|
        !Rdkafka::Bindings.rd_kafka_assignment_lost(inner).zero?
      end
    end

    # Return the current committed offset per partition for this consumer group.
    # The offset field of each requested partition will either be set to stored offset or to -1001
    # in case there was no stored offset for that partition.
    #
    # @param list [TopicPartitionList, nil] The topic with partitions to get the offsets for or nil
    #   to use the current subscription.
    # @param timeout_ms [Integer] The timeout for fetching this information.
    # @return [TopicPartitionList]
    # @raise [RdkafkaError] When getting the committed positions fails.
    def committed(list=nil, timeout_ms=2_000)
      closed_consumer_check(__method__)

      if list.nil?
        list = assignment
      elsif !list.is_a?(TopicPartitionList)
        raise TypeError.new("list has to be nil or a TopicPartitionList")
      end

      tpl = list.to_native_tpl

      begin
        response = @native_kafka.with_inner do |inner|
          Rdkafka::Bindings.rd_kafka_committed(inner, tpl, timeout_ms)
        end

        Rdkafka::RdkafkaError.validate!(response)

        TopicPartitionList.from_native_tpl(tpl)
      ensure
        Rdkafka::Bindings.rd_kafka_topic_partition_list_destroy(tpl)
      end
    end

    # Return the current positions (offsets) for topics and partitions.
    # The offset field of each requested partition will be set to the offset of the last consumed message + 1, or nil in case there was no previous message.
    #
    # @param list [TopicPartitionList, nil] The topic with partitions to get the offsets for or nil to use the current subscription.
    #
    # @return [TopicPartitionList]
    #
    # @raise [RdkafkaError] When getting the positions fails.
    def position(list=nil)
      if list.nil?
        list = assignment
      elsif !list.is_a?(TopicPartitionList)
        raise TypeError.new("list has to be nil or a TopicPartitionList")
      end

      tpl = list.to_native_tpl

      response = @native_kafka.with_inner do |inner|
        Rdkafka::Bindings.rd_kafka_position(inner, tpl)
      end

      Rdkafka::RdkafkaError.validate!(response)

      TopicPartitionList.from_native_tpl(tpl)
    end

    # Query broker for low (oldest/beginning) and high (newest/end) offsets for a partition.
    #
    # @param topic [String] The topic to query
    # @param partition [Integer] The partition to query
    # @param timeout_ms [Integer] The timeout for querying the broker
    # @return [Integer] The low and high watermark
    # @raise [RdkafkaError] When querying the broker fails.
    def query_watermark_offsets(topic, partition, timeout_ms=1000)
      closed_consumer_check(__method__)

      low = FFI::MemoryPointer.new(:int64, 1)
      high = FFI::MemoryPointer.new(:int64, 1)

      response = @native_kafka.with_inner do |inner|
        Rdkafka::Bindings.rd_kafka_query_watermark_offsets(
          inner,
          topic,
          partition,
          low,
          high,
          timeout_ms,
        )
      end

      Rdkafka::RdkafkaError.validate!(response, "Error querying watermark offsets for partition #{partition} of #{topic}")

      return low.read_array_of_int64(1).first, high.read_array_of_int64(1).first
    ensure
      low.free   unless low.nil?
      high.free  unless high.nil?
    end

    # Calculate the consumer lag per partition for the provided topic partition list.
    # You can get a suitable list by calling {committed} or {position} (TODO). It is also
    # possible to create one yourself, in this case you have to provide a list that
    # already contains all the partitions you need the lag for.
    #
    # @param topic_partition_list [TopicPartitionList] The list to calculate lag for.
    # @param watermark_timeout_ms [Integer] The timeout for each query watermark call.
    # @return [Hash<String, Hash<Integer, Integer>>] A hash containing all topics with the lag
    #   per partition
    # @raise [RdkafkaError] When querying the broker fails.
    def lag(topic_partition_list, watermark_timeout_ms=1000)
      out = {}

      topic_partition_list.to_h.each do |topic, partitions|
        # Query high watermarks for this topic's partitions
        # and compare to the offset in the list.
        topic_out = {}
        partitions.each do |p|
          next if p.offset.nil?
<<<<<<< HEAD
          _, high = query_watermark_offsets(
=======
          _low, high = query_watermark_offsets(
>>>>>>> 7290b827
            topic,
            p.partition,
            watermark_timeout_ms
          )
          topic_out[p.partition] = high - p.offset
        end
        out[topic] = topic_out
      end
      out
    end

    # Returns the ClusterId as reported in broker metadata.
    #
    # @return [String, nil]
    def cluster_id
      closed_consumer_check(__method__)
      @native_kafka.with_inner do |inner|
        Rdkafka::Bindings.rd_kafka_clusterid(inner)
      end
    end

    # Returns this client's broker-assigned group member id
    #
    # This currently requires the high-level KafkaConsumer
    #
    # @return [String, nil]
    def member_id
      closed_consumer_check(__method__)
      @native_kafka.with_inner do |inner|
        Rdkafka::Bindings.rd_kafka_memberid(inner)
      end
    end

    # Store offset of a message to be used in the next commit of this consumer
    #
    # When using this `enable.auto.offset.store` should be set to `false` in the config.
    #
    # @param message [Rdkafka::Consumer::Message] The message which offset will be stored
    # @param metadata [String, nil] commit metadata string or nil if none
    # @return [nil]
    # @raise [RdkafkaError] When storing the offset fails
    def store_offset(message, metadata = nil)
      closed_consumer_check(__method__)

      list = TopicPartitionList.new

      # For metadata aware commits we build the partition reference directly to save on
      # objects allocations
      if metadata
        list.add_topic_and_partitions_with_offsets(
          message.topic,
          [
            Consumer::Partition.new(
              message.partition,
              message.offset + 1,
              0,
              metadata
            )
          ]
        )
      else
        list.add_topic_and_partitions_with_offsets(
          message.topic,
          message.partition => message.offset + 1
        )
      end

      tpl = list.to_native_tpl

      response = @native_kafka.with_inner do |inner|
        Rdkafka::Bindings.rd_kafka_offsets_store(
          inner,
          tpl
        )
      end

      Rdkafka::RdkafkaError.validate!(response)

      nil
    ensure
      Rdkafka::Bindings.rd_kafka_topic_partition_list_destroy(tpl) if tpl
    end

    # Seek to a particular message. The next poll on the topic/partition will return the
    # message at the given offset.
    #
    # @param message [Rdkafka::Consumer::Message] The message to which to seek
    # @return [nil]
    # @raise [RdkafkaError] When seeking fails
    def seek(message)
      seek_by(message.topic, message.partition, message.offset)
    end

    # Seek to a particular message by providing the topic, partition and offset.
    # The next poll on the topic/partition will return the
    # message at the given offset.
    #
    # @param topic [String] The topic in which to seek
    # @param partition [Integer] The partition number to seek
    # @param offset [Integer] The partition offset to seek
    # @return [nil]
    # @raise [RdkafkaError] When seeking fails
    def seek_by(topic, partition, offset)
      closed_consumer_check(__method__)

      # rd_kafka_offset_store is one of the few calls that does not support
      # a string as the topic, so create a native topic for it.
      native_topic = @native_kafka.with_inner do |inner|
        Rdkafka::Bindings.rd_kafka_topic_new(
          inner,
          topic,
          nil
        )
      end
      response = Rdkafka::Bindings.rd_kafka_seek(
        native_topic,
        partition,
        offset,
        0 # timeout
      )
      Rdkafka::RdkafkaError.validate!(response)

      nil
    ensure
      if native_topic && !native_topic.null?
        Rdkafka::Bindings.rd_kafka_topic_destroy(native_topic)
      end
    end

    # Lookup offset for the given partitions by timestamp.
    #
    # @param list [TopicPartitionList] The TopicPartitionList with timestamps instead of offsets
    #
    # @return [TopicPartitionList]
    #
    # @raise [RdKafkaError] When the OffsetForTimes lookup fails
    def offsets_for_times(list, timeout_ms = 1000)
      closed_consumer_check(__method__)

      if !list.is_a?(TopicPartitionList)
        raise TypeError.new("list has to be a TopicPartitionList")
      end

      tpl = list.to_native_tpl

      response = @native_kafka.with_inner do |inner|
        Rdkafka::Bindings.rd_kafka_offsets_for_times(
          inner,
          tpl,
          timeout_ms # timeout
        )
      end

      Rdkafka::RdkafkaError.validate!(response)

      TopicPartitionList.from_native_tpl(tpl)
    ensure
      Rdkafka::Bindings.rd_kafka_topic_partition_list_destroy(tpl) if tpl
    end

    # Manually commit the current offsets of this consumer.
    #
    # To use this set `enable.auto.commit`to `false` to disable automatic triggering
    # of commits.
    #
    # If `enable.auto.offset.store` is set to `true` the offset of the last consumed
    # message for every partition is used. If set to `false` you can use {store_offset} to
    # indicate when a message has been fully processed.
    #
    # @param list [TopicPartitionList,nil] The topic with partitions to commit
    # @param async [Boolean] Whether to commit async or wait for the commit to finish
    # @return [nil]
    # @raise [RdkafkaError] When committing fails
    def commit(list=nil, async=false)
      closed_consumer_check(__method__)

      if !list.nil? && !list.is_a?(TopicPartitionList)
        raise TypeError.new("list has to be nil or a TopicPartitionList")
      end

      tpl = list ? list.to_native_tpl : nil

      begin
        response = @native_kafka.with_inner do |inner|
          Rdkafka::Bindings.rd_kafka_commit(inner, tpl, async)
        end

        Rdkafka::RdkafkaError.validate!(response)

        nil
      ensure
        Rdkafka::Bindings.rd_kafka_topic_partition_list_destroy(tpl) if tpl
      end
    end

    # Poll for the next message on one of the subscribed topics
    #
    # @param timeout_ms [Integer] Timeout of this poll
    # @return [Message, nil] A message or nil if there was no new message within the timeout
    # @raise [RdkafkaError] When polling fails
    def poll(timeout_ms)
      closed_consumer_check(__method__)

      message_ptr = @native_kafka.with_inner do |inner|
        Rdkafka::Bindings.rd_kafka_consumer_poll(inner, timeout_ms)
      end

      return nil if message_ptr.null?

      # Create struct wrapper
      native_message = Rdkafka::Bindings::Message.new(message_ptr)

      # Create a message to pass out
      return Rdkafka::Consumer::Message.new(native_message) if native_message[:err].zero?

      # Raise error if needed
      Rdkafka::RdkafkaError.validate!(native_message)
    ensure
      # Clean up rdkafka message if there is one
      if message_ptr && !message_ptr.null?
        Rdkafka::Bindings.rd_kafka_message_destroy(message_ptr)
      end
    end

    # Polls the main rdkafka queue (not the consumer one). Do **NOT** use it if `consumer_poll_set`
    #   was set to `true`.
    #
    # Events will cause application-provided callbacks to be called.
    #
    # Events (in the context of the consumer):
    #   - error callbacks
    #   - stats callbacks
    #   - any other callbacks supported by librdkafka that are not part of the consumer_poll, that
    #     would have a callback configured and activated.
    #
    # This method needs to be called at regular intervals to serve any queued callbacks waiting to
    # be called. When in use, does **NOT** replace `#poll` but needs to run complementary with it.
    #
    # @param timeout_ms [Integer] poll timeout. If set to 0 will run async, when set to -1 will
    #   block until any events available.
    #
    # @note This method technically should be called `#poll` and the current `#poll` should be
    #   called `#consumer_poll` though we keep the current naming convention to make it backward
    #   compatible.
    def events_poll(timeout_ms = 0)
      @native_kafka.with_inner do |inner|
        Rdkafka::Bindings.rd_kafka_poll(inner, timeout_ms)
      end
    end

    # Poll for new messages and yield for each received one. Iteration
    # will end when the consumer is closed.
    #
    # If `enable.partition.eof` is turned on in the config this will raise an error when an eof is
    # reached, so you probably want to disable that when using this method of iteration.
    #
    # @yieldparam message [Message] Received message
    # @return [nil]
    # @raise [RdkafkaError] When polling fails
    def each
      loop do
        message = poll(250)
        if message
          yield(message)
        else
          if closed?
            break
          else
            next
          end
        end
      end
    end

    # Deprecated. Please read the error message for more details.
    def each_batch(max_items: 100, bytes_threshold: Float::INFINITY, timeout_ms: 250, yield_on_error: false, &block)
      raise NotImplementedError, <<~ERROR
        `each_batch` has been removed due to data consistency concerns.

        This method was removed because it did not properly handle partition reassignments,
        which could lead to processing messages from partitions that were no longer owned
        by this consumer, resulting in duplicate message processing and data inconsistencies.

        Recommended alternatives:

        1. Implement your own batching logic using rebalance callbacks to properly handle
           partition revocations and ensure message processing correctness.

        2. Use a high-level batching library that supports proper partition reassignment
           handling out of the box (such as the Karafka framework).
      ERROR
    end

    # Returns pointer to the consumer group metadata. It is used only in the context of
    # exactly-once-semantics in transactions, this is why it is never remapped to Ruby
    #
    # This API is **not** usable by itself from Ruby
    #
    # @note This pointer **needs** to be removed with `#rd_kafka_consumer_group_metadata_destroy`
    #
    # @private
    def consumer_group_metadata_pointer
      closed_consumer_check(__method__)

      @native_kafka.with_inner do |inner|
        Bindings.rd_kafka_consumer_group_metadata(inner)
      end
    end

    private

    def closed_consumer_check(method)
      raise Rdkafka::ClosedConsumerError.new(method) if closed?
    end
  end
end<|MERGE_RESOLUTION|>--- conflicted
+++ resolved
@@ -344,11 +344,7 @@
         topic_out = {}
         partitions.each do |p|
           next if p.offset.nil?
-<<<<<<< HEAD
-          _, high = query_watermark_offsets(
-=======
           _low, high = query_watermark_offsets(
->>>>>>> 7290b827
             topic,
             p.partition,
             watermark_timeout_ms

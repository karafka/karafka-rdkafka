# frozen_string_literal: true

module Rdkafka
  class Consumer
    # Information about a partition, used in {TopicPartitionList}.
    class Partition
      # Partition number
      # @return [Integer]
      attr_reader :partition

      # Partition's offset
      # @return [Integer, nil]
      attr_reader :offset

      # Partition's error code
      # @return [Integer]
      attr_reader :err

      # Partition metadata in the context of a consumer
      # @return [String, nil]
      attr_reader :metadata

      # @private
      # @param partition [Integer] partition number
      # @param offset [Integer, nil] partition offset
      # @param err [Integer] error code from librdkafka
<<<<<<< HEAD
      # @param metadata [String, nil] partition metadata
      def initialize(partition, offset, err = 0, metadata = nil)
=======
      def initialize(partition, offset, err = Rdkafka::Bindings::RD_KAFKA_RESP_ERR_NO_ERROR)
>>>>>>> f61ed197
        @partition = partition
        @offset = offset
        @err = err
        @metadata = metadata
      end

      # Human readable representation of this partition.
      # @return [String]
      def to_s
        message = "<Partition #{partition}"
        message += " offset=#{offset}" if offset
        message += " err=#{err}" if err != Rdkafka::Bindings::RD_KAFKA_RESP_ERR_NO_ERROR
        message += " metadata=#{metadata}" if metadata != nil
        message += ">"
        message
      end

      # Human readable representation of this partition.
      # @return [String]
      def inspect
        to_s
      end

      # Whether another partition is equal to this
      # @param other [Object] object to compare with
      # @return [Boolean]
      def ==(other)
        self.class == other.class &&
          self.partition == other.partition &&
          self.offset == other.offset
      end
    end
  end
end<|MERGE_RESOLUTION|>--- conflicted
+++ resolved
@@ -24,12 +24,8 @@
       # @param partition [Integer] partition number
       # @param offset [Integer, nil] partition offset
       # @param err [Integer] error code from librdkafka
-<<<<<<< HEAD
       # @param metadata [String, nil] partition metadata
-      def initialize(partition, offset, err = 0, metadata = nil)
-=======
-      def initialize(partition, offset, err = Rdkafka::Bindings::RD_KAFKA_RESP_ERR_NO_ERROR)
->>>>>>> f61ed197
+      def initialize(partition, offset, err = Rdkafka::Bindings::RD_KAFKA_RESP_ERR_NO_ERROR, metadata = nil)
         @partition = partition
         @offset = offset
         @err = err

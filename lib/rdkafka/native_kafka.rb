--- conflicted
+++ resolved
@@ -103,11 +103,7 @@
         # This can take a while on blocking operations like polling but is essential not to proceed
         # with certain types of operations like resources destruction as it can cause the process
         # to hang or crash
-<<<<<<< HEAD
-        sleep(Defaults::NATIVE_KAFKA_SYNCHRONIZE_SLEEP_INTERVAL_MS / 1_000.0) until @operations_in_progress.zero?
-=======
         sleep(Defaults::NATIVE_KAFKA_SYNCHRONIZE_SLEEP_INTERVAL_MS / 1000.0) until @operations_in_progress.zero?
->>>>>>> f61ed197
 
         with_inner(&block)
       end

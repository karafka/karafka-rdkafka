# frozen_string_literal: true

module Rdkafka
  # @private
  # A wrapper around a native kafka that polls and cleanly exits
  class NativeKafka
    def initialize(inner, run_polling_thread:)
      @inner = inner
      # Lock around external access
      @access_mutex = Mutex.new
      # Lock around internal polling
      @poll_mutex = Mutex.new
      # counter for operations in progress using inner
      @operations_in_progress = 0

      if run_polling_thread
        # Start thread to poll client for delivery callbacks,
        # not used in consumer.
        @polling_thread = Thread.new do
          loop do
            @poll_mutex.synchronize do
              Rdkafka::Bindings.rd_kafka_poll(inner, 100)
            end

            # Exit thread if closing and the poll queue is empty
            if Thread.current[:closing] && Rdkafka::Bindings.rd_kafka_outq_len(inner) == 0
              break
            end
          end
        end

        @polling_thread.abort_on_exception = true
        @polling_thread[:closing] = false
      end

      @closing = false
    end

    def with_inner
      if @access_mutex.owned?
        @operations_in_progress += 1
      else
        @access_mutex.synchronize { @operations_in_progress += 1 }
      end

      @inner.nil? ? raise(ClosedInnerError) : yield(@inner)
    ensure
      @operations_in_progress -= 1
    end

<<<<<<< HEAD
      yield @inner
=======
    def synchronize(&block)
      @access_mutex.synchronize do
        # Wait for any commands using the inner to finish
        # This can take a while on blocking operations like polling but is essential not to proceed
        # with certain types of operations like resources destruction as it can cause the process
        # to hang or crash
        sleep(0.01) until @operations_in_progress.zero?

        with_inner(&block)
      end
>>>>>>> 40824eca
    end

    def finalizer
      ->(_) { close }
    end

    def closed?
      @closing || @inner.nil?
    end

    def close(object_id=nil)
      return if closed?

      synchronize do
        # Indicate to the outside world that we are closing
        @closing = true

        if @polling_thread
          # Indicate to polling thread that we're closing
          @polling_thread[:closing] = true

          # Wait for the polling thread to finish up,
          # this can be aborted in practice if this
          # code runs from a finalizer.
          @polling_thread.join
        end

        # Destroy the client after locking both mutexes
        @poll_mutex.lock

        # This check prevents a race condition, where we would enter the close in two threads
        # and after unlocking the primary one that hold the lock but finished, ours would be unlocked
        # and would continue to run, trying to destroy inner twice
        return unless @inner

        Rdkafka::Bindings.rd_kafka_destroy(@inner)
        @inner = nil
      end
    end
  end
end<|MERGE_RESOLUTION|>--- conflicted
+++ resolved
@@ -48,9 +48,6 @@
       @operations_in_progress -= 1
     end
 
-<<<<<<< HEAD
-      yield @inner
-=======
     def synchronize(&block)
       @access_mutex.synchronize do
         # Wait for any commands using the inner to finish
@@ -61,7 +58,6 @@
 
         with_inner(&block)
       end
->>>>>>> 40824eca
     end
 
     def finalizer

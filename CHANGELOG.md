# Rdkafka Changelog

<<<<<<< HEAD
## Unreleased
- [Feature] Add queue IO event notification support for event-driven consumption patterns via `rd_kafka_queue_io_event_enable` API for consumers.
=======
## 0.23.0 (2025-11-01)
- [Enhancement] Bump librdkafka to 2.12.1.
- [Enhancement] Force lock FFI to 1.17.1 or higher to include critical bug fixes around GCC, write barriers, and thread restarts for forks.
- [Fix] Fix for Core dump when providing extensions to oauthbearer_set_token (dssjoblom)
>>>>>>> fea3789b

## 0.22.2 (2025-10-09)
- [Fix] Fix Github Action Ruby reference preventing non-compiled releases.

## 0.22.1 (2025-10-09)
- [Enhancement] Optimize header processing to eliminate double hash lookups and method checking overhead.
- [Enhancement] Optimize producer header processing with early returns and efficient array operations (69% faster for nil headers, 41% faster for empty headers, 12-32% faster when headers are present, with larger improvements for complex header scenarios).

## 0.22.0 (2025-09-26)
- **[EOL]** Drop support for Ruby 3.1 to move forward with the fiber scheduler work.
- [Enhancement] Bump librdkafka to 2.11.1.
- [Enhancement] Improve sigstore attestation for precompiled releases.
- [Fix] Fix incorrectly set default SSL certs dir.
- [Fix] Disable OpenSSL Heartbeats during compilation.

## 0.21.0 (2025-08-18)
- [Enhancement] Support explicit Debian testing due to lib issues.
- [Enhancement] Support ARM64 Gnu precompilation.
- [Enhancement] Bump librdkafka to 2.11.0.
- [Enhancement] Improve what symbols are exposed outside of the precompiled extensions.
- [Enhancement] Introduce an integration suite layer for non RSpec specs execution.
- [Fix] Add `json` gem as a dependency (was missing but used).

## 0.20.1 (2025-07-17)
- [Enhancement] Drastically increase number of platforms in the integration suite
- [Fix] Support Ubuntu `22.04` and older Alpine precompiled versions
- [Fix] FFI::DynamicLibrary.load_library': Could not open library
- [Change] Add new CI action to trigger auto-doc refresh.

## 0.20.0 (2025-07-17)
- **[Feature]** Add precompiled `x86_64-linux-gnu` setup.
- **[Feature]** Add precompiled `x86_64-linux-musl` setup.
- **[Feature]** Add precompiled `macos_arm64` setup.
- [Enhancement] Run all specs on each of the platforms with and without precompilation.
- [Enhancement] Support transactional id in the ACL API.
- [Fix] Fix a case where using empty key on the `musl` architecture would cause a segfault.
- [Fix] Fix for null pointer reference bypass on empty string being too wide causing segfault.

**Note**: Precompiled extensions are a new feature in this release. While they significantly improve installation speed and reduce build dependencies, they should be thoroughly tested in your staging environment before deploying to production. If you encounter any issues with precompiled extensions, you can fall back to building from sources. For more information, see the [Native Extensions documentation](https://karafka.io/docs/Development-Native-Extensions/).

## 0.19.5 (2025-05-30)
- [Enhancement] Allow for producing to non-existing topics with `key` and `partition_key` present.

## 0.19.4 (2025-05-23)
- [Change] Move to trusted-publishers and remove signing since no longer needed.

## 0.19.3 (2025-05-23)
- [Enhancement] Include broker message in the error full message if provided.

## 0.19.2 (2025-05-20)
- [Enhancement] Replace TTL-based partition count cache with a global cache that reuses `librdkafka` statistics data when possible.
- [Enhancement] Roll out experimental jruby support.
- [Fix] Fix issue where post-closed producer C topics refs would not be cleaned.
- [Fix] Fiber causes Segmentation Fault.
- [Change] Move to trusted-publishers and remove signing since no longer needed.

## 0.19.1 (2025-04-07)
- [Enhancement] Support producing and consuming of headers with mulitple values (KIP-82).
- [Enhancement] Allow native Kafka customization poll time.

## 0.19.0 (2025-01-20)
- **[Breaking]** Deprecate and remove `#each_batch` due to data consistency concerns.
- [Enhancement] Bump librdkafka to 2.8.0
- [Fix] Restore `Rdkafka::Bindings.rd_kafka_global_init` as it was not the source of the original issue.

## 0.18.1 (2024-12-04)
- [Fix] Do not run `Rdkafka::Bindings.rd_kafka_global_init` on require to prevent some of macos versions from hanging on Puma fork.

## 0.18.0 (2024-11-26)
- **[EOL]** Drop Ruby 3.0 support
- [Enhancement] Bump librdkafka to 2.6.1
- [Enhancement] Use default oauth callback if none is passed (bachmanity1)
- [Enhancement] Expose `rd_kafka_global_init` to mitigate macos forking issues.
- [Patch] Retire no longer needed cooperative-sticky patch.

## 0.17.6 (2024-09-03)
- [Fix] Fix incorrectly behaving CI on failures. 
- [Fix] Fix invalid patches librdkafka references.

## 0.17.5 (2024-09-03)
- [Patch] Patch with "Add forward declaration to fix compilation without ssl" fix

## 0.17.4 (2024-09-02)
- [Enhancement] Bump librdkafka to 2.5.3
- [Enhancement] Do not release GVL on `rd_kafka_name` (ferrous26)
- [Fix] Fix unused variable reference in producer (lucasmvnascimento)

## 0.17.3 (2024-08-09)
- [Fix] Mitigate a case where FFI would not restart the background events callback dispatcher in forks.

## 0.17.2 (2024-08-07)
- [Enhancement] Support returning `#details` for errors that do have topic/partition related extra info.

## 0.17.1 (2024-08-01)
- [Enhancement] Support ability to release patches to librdkafka.
- [Patch] Patch cooperative-sticky assignments in librdkafka.

## 0.17.0 (2024-07-21)
- [Enhancement] Bump librdkafka to 2.5.0

## 0.16.1 (2024-07-10)
- [Feature] Add `#seek_by` to be able to seek for a message by topic, partition and offset (zinahia)
- [Change] Remove old producer timeout API warnings.
- [Fix] Switch to local release of librdkafka to mitigate its unavailability.

## 0.16.0 (2024-06-17)
- **[Breaking]** Messages without headers returned by `#poll` contain frozen empty hash.
- **[Breaking]** `HashWithSymbolKeysTreatedLikeStrings` has been removed so headers are regular hashes with string keys.
- [Enhancement] Bump librdkafka to 2.4.0
- [Enhancement] Save two objects on message produced and lower CPU usage on message produced with small improvements.
- **[EOL]** Remove support for Ruby 2.7. Supporting it was a bug since rest of the karafka ecosystem no longer supports it.

## 0.15.2 (2024-07-10)
- [Fix] Switch to local release of librdkafka to mitigate its unavailability.

## 0.15.1 (2024-05-09)
- **[Feature]** Provide ability to use topic config on a producer for custom behaviors per dispatch.
- [Enhancement] Use topic config reference cache for messages production to prevent topic objects allocation with each message.
- [Enhancement] Provide `Rrdkafka::Admin#describe_errors` to get errors descriptions (mensfeld)

## 0.15.0 (2024-04-26)
- **[Feature]** Oauthbearer token refresh callback (bruce-szalwinski-he)
- **[Feature]** Support incremental config describe + alter API (mensfeld)
- [Enhancement] name polling Thread as `rdkafka.native_kafka#<name>` (nijikon)
- [Enhancement] Replace time poll based wait engine with an event based to improve response times on blocking operations and wait (nijikon + mensfeld)
- [Enhancement] Allow for usage of the second regex engine of librdkafka by setting `RDKAFKA_DISABLE_REGEX_EXT` during build (mensfeld)
- [Enhancement] name polling Thread as `rdkafka.native_kafka#<name>` (nijikon)
- [Change] Allow for native kafka thread operations deferring and manual start for consumer, producer and admin.
- [Change] The `wait_timeout` argument in `AbstractHandle.wait` method is deprecated and will be removed in future versions without replacement. We don't rely on it's value anymore (nijikon)
- [Fix] Fix bogus case/when syntax. Levels 1, 2, and 6 previously defaulted to UNKNOWN (jjowdy)

## 0.14.11 (2024-07-10)
- [Fix] Switch to local release of librdkafka to mitigate its unavailability.

## 0.14.10 (2024-02-08)
- [Fix] Background logger stops working after forking causing memory leaks (mensfeld).

## 0.14.9 (2024-01-29)
- [Fix] Partition cache caches invalid `nil` result for `PARTITIONS_COUNT_TTL`.
- [Enhancement] Report `-1` instead of `nil` in case `partition_count` failure.

## 0.14.8 (2024-01-24)
- [Enhancement] Provide support for Nix OS (alexandriainfantino)
- [Enhancement] Skip intermediate array creation on delivery report callback execution (one per message) (mensfeld)

## 0.14.7 (2023-12-29)
- [Fix] Recognize that Karafka uses a custom partition object (fixed in 2.3.0) and ensure it is recognized.

## 0.14.6 (2023-12-29)
- **[Feature]** Support storing metadata alongside offsets via `rd_kafka_offsets_store` in `#store_offset` (mensfeld)
- [Enhancement] Increase the `#committed` default timeout from 1_200ms to 2000ms. This will compensate for network glitches and remote clusters operations and will align with metadata query timeout.

## 0.14.5 (2023-12-20)
- [Enhancement] Provide `label` producer handler and report reference for improved traceability.

## 0.14.4 (2023-12-19)
- [Enhancement] Add ability to store offsets in a transaction (mensfeld)

## 0.14.3 (2023-12-17)
- [Enhancement] Replace `rd_kafka_offset_store` with `rd_kafka_offsets_store` (mensfeld)
- [Fix] Missing ACL `RD_KAFKA_RESOURCE_BROKER` constant reference (mensfeld)
- [Change] Rename `matching_acl_pattern_type` to `matching_acl_resource_pattern_type` to align the whole API (mensfeld)

## 0.14.2 (2023-12-11)
- [Enhancement] Alias `topic_name` as `topic` in the delivery report (mensfeld)
- [Fix] Fix return type on `#rd_kafka_poll` (mensfeld)
- [Fix] `uint8_t` does not exist on Apple Silicon (mensfeld)

## 0.14.1 (2023-12-02)
- **[Feature]** Add `Admin#metadata` (mensfeld)
- **[Feature]** Add `Admin#create_partitions` (mensfeld)
- **[Feature]** Add `Admin#delete_group` utility (piotaixr)
- **[Feature]** Add Create and Delete ACL Feature To Admin Functions (vgnanasekaran)
- **[Enhancement]** Improve error reporting on `unknown_topic_or_part` and include missing topic (mensfeld)
- **[Enhancement]** Improve error reporting on consumer polling errors (mensfeld)

## 0.14.0 (2023-11-17)
- [Enhancement] Bump librdkafka to 2.3.0
- [Enhancement] Increase the `#lag` and `#query_watermark_offsets` default timeouts from 100ms to 1000ms. This will compensate for network glitches and remote clusters operations.

## 0.13.10 (2024-07-10)
- [Fix] Switch to local release of librdkafka to mitigate its unavailability.

## 0.13.9 (2023-11-07)
- [Enhancement] Expose alternative way of managing consumer events via a separate queue.
- [Enhancement] Allow for setting `statistics_callback` as nil to reset predefined settings configured by a different gem.

## 0.13.8 (2023-10-31)
- [Enhancement] Get consumer position (thijsc & mensfeld)

## 0.13.7 (2023-10-31)
- **[EOL]** Drop support for Ruby 2.6 due to incompatibilities in usage of `ObjectSpace::WeakMap`
- [Fix] Fix dangling Opaque references.

## 0.13.6 (2023-10-17)
- **[Feature]** Support transactions API in the producer
- [Enhancement] Add `raise_response_error` flag to the `Rdkafka::AbstractHandle`.
- [Enhancement] Provide `#purge` to remove any outstanding requests from the producer.
- [Enhancement] Fix `#flush` does not handle the timeouts errors by making it return true if all flushed or false if failed. We do **not** raise an exception here to keep it backwards compatible.

## 0.13.5
- Fix DeliveryReport `create_result#error` being nil despite an error being associated with it

## 0.13.4
- Always call initial poll on librdkafka to make sure oauth bearer cb is handled pre-operations.

## 0.13.3
- Bump librdkafka to 2.2.0

## 0.13.2
- Ensure operations counter decrement is fully thread-safe
- Bump librdkafka to 2.1.1

## 0.13.1
- Add offsets_for_times method on consumer (timflapper)

## 0.13.0 (2023-07-24)
- Support cooperative sticky partition assignment in the rebalance callback (methodmissing)
- Support both string and symbol header keys (ColinDKelley)
- Handle tombstone messages properly (kgalieva)
- Add topic name to delivery report (maeve)
- Allow string partitioner config (mollyegibson)
- Fix documented type for DeliveryReport#error (jimmydo)
- Bump librdkafka to 2.0.2 (lmaia)
- Use finalizers to cleanly exit producer and admin (thijsc)
- Lock access to the native kafka client (thijsc)
- Fix potential race condition in multi-threaded producer (mensfeld)
- Fix leaking FFI resources in specs (mensfeld)
- Improve specs stability (mensfeld)
- Make metadata request timeout configurable (mensfeld)
- call_on_partitions_assigned and call_on_partitions_revoked only get a tpl passed in (thijsc)
- Support `#assignment_lost?` on a consumer to check for involuntary assignment revocation (mensfeld)
- Expose `#name` on the consumer and producer (mensfeld)
- Introduce producer partitions count metadata cache (mensfeld)
- Retry metadta fetches on certain errors with a backoff (mensfeld)
- Do not lock access to underlying native kafka client and rely on Karafka granular locking (mensfeld)

## 0.12.4 (2024-07-10)
- [Fix] Switch to local release of librdkafka to mitigate its unavailability.

## 0.12.3
- Include backtrace in non-raised binded errors.
- Include topic name in the delivery reports

## 0.12.2
- Increase the metadata default timeout from 250ms to 2 seconds. This should allow for working with remote clusters.

## 0.12.1
- Bumps librdkafka to 2.0.2 (lmaia)
- Add support for adding more partitions via Admin API

## 0.12.0 (2022-06-17)
- Bumps librdkafka to 1.9.0
- Fix crash on empty partition key (mensfeld)
- Pass the delivery handle to the callback (gvisokinskas)

## 0.11.0 (2021-11-17)
- Upgrade librdkafka to 1.8.2
- **[EOL]** Bump supported minimum Ruby version to 2.6
- Better homebrew path detection

## 0.10.0 (2021-09-07)
- Upgrade librdkafka to 1.5.0
- Add error callback config

## 0.9.0 (2021-06-23)
- Fixes for Ruby 3.0
- Allow any callable object for callbacks (gremerritt)
- Reduce memory allocations in Rdkafka::Producer#produce (jturkel)
- Use queue as log callback to avoid unsafe calls from trap context (breunigs)
- Allow passing in topic configuration on create_topic (dezka)
- Add each_batch method to consumer (mgrosso)

## 0.8.1 (2020-12-07)
- Fix topic_flag behaviour and add tests for Metadata (geoff2k)
- Add topic admin interface (geoff2k)
- Raise an exception if @native_kafka is nil (geoff2k)
- Option to use zstd compression (jasonmartens)

## 0.8.0 (2020-06-02)
- Upgrade librdkafka to 1.4.0
- Integrate librdkafka metadata API and add partition_key (by Adithya-copart)
- Ruby 2.7 compatibility fix (by Geoff Thé)A
- Add error to delivery report (by Alex Stanovsky)
- Don't override CPPFLAGS and LDFLAGS if already set on Mac (by Hiroshi Hatake)
- Allow use of Rake 13.x and up (by Tomasz Pajor)

## 0.7.0 (2019-09-21)
- Bump librdkafka to 1.2.0 (by rob-as)
- Allow customizing the wait time for delivery report availability (by mensfeld)

## 0.6.0 (2019-07-23)
- Bump librdkafka to 1.1.0 (by Chris Gaffney)
- Implement seek (by breunigs)

## 0.5.0 (2019-04-11)
- Bump librdkafka to 1.0.0 (by breunigs)
- Add cluster and member information (by dmexe)
- Support message headers for consumer & producer (by dmexe)
- Add consumer rebalance listener (by dmexe)
- Implement pause/resume partitions (by dmexe)

## 0.4.2 (2019-01-12)
- Delivery callback for producer
- Document list param of commit method
- Use default Homebrew openssl location if present
- Consumer lag handles empty topics
- End iteration in consumer when it is closed
- Add support for storing message offsets
- Add missing runtime dependency to rake

## 0.4.1 (2018-10-19)
- Bump librdkafka to 0.11.6

## 0.4.0 (2018-09-24)
- Improvements in librdkafka archive download
- Add global statistics callback
- Use Time for timestamps, potentially breaking change if you
  rely on the previous behavior where it returns an integer with
  the number of milliseconds.
- Bump librdkafka to 0.11.5
- Implement TopicPartitionList in Ruby so we don't have to keep
  track of native objects.
- Support committing a topic partition list
- Add consumer assignment method

## 0.3.5 (2018-01-17)
- Fix crash when not waiting for delivery handles
- Run specs on Ruby 2.5

## 0.3.4 (2017-12-05)
- Bump librdkafka to 0.11.3

## 0.3.3 (2017-10-27)
- Fix bug that prevent display of `RdkafkaError` message

## 0.3.2 (2017-10-25)
- `add_topic` now supports using a partition count
- Add way to make errors clearer with an extra message
- Show topics in subscribe error message
- Show partition and topic in query watermark offsets error message

## 0.3.1 (2017-10-23)
- Bump librdkafka to 0.11.1
- Officially support ranges in `add_topic` for topic partition list.
- Add consumer lag calculator

## 0.3.0 (2017-10-17)
- Move both add topic methods to one `add_topic` in `TopicPartitionList`
- Add committed offsets to consumer
- Add query watermark offset to consumer

## 0.2.0 (2017-10-13)
- Some refactoring and add inline documentation

## 0.1.x (2017-09-10)
- Initial working version including producing and consuming<|MERGE_RESOLUTION|>--- conflicted
+++ resolved
@@ -1,14 +1,12 @@
 # Rdkafka Changelog
 
-<<<<<<< HEAD
 ## Unreleased
 - [Feature] Add queue IO event notification support for event-driven consumption patterns via `rd_kafka_queue_io_event_enable` API for consumers.
-=======
+
 ## 0.23.0 (2025-11-01)
 - [Enhancement] Bump librdkafka to 2.12.1.
 - [Enhancement] Force lock FFI to 1.17.1 or higher to include critical bug fixes around GCC, write barriers, and thread restarts for forks.
 - [Fix] Fix for Core dump when providing extensions to oauthbearer_set_token (dssjoblom)
->>>>>>> fea3789b
 
 ## 0.22.2 (2025-10-09)
 - [Fix] Fix Github Action Ruby reference preventing non-compiled releases.

# Rdkafka Changelog

<<<<<<< HEAD
## 0.17.1 (Unreleased)
- [Enhancement] Support ability to release patches to librdkafka.
- [Patch] Patch cooperative-sticky assignments in librdkafka.

## 0.17.0 (2024-07-21)
- [Enhancement] Bump librdkafka to 2.5.0
=======
## 0.17.0 (Unreleased)
- [Enhancement] Update `librdkafka` to `2.4.0`
- [Feature] Add `#seek_by` to be able to seek for a message by topic, partition and offset (zinahia)
- [Change] Remove old producer timeout API warnings.
- [Fix] Switch to local release of librdkafka to mitigate its unavailability.
>>>>>>> 4b8699c4

## 0.16.1 (2024-07-10)
- [Feature] Add `#seek_by` to be able to seek for a message by topic, partition and offset (zinahia)
- [Fix] Switch to local release of librdkafka to mitigate its unavailability.

## 0.16.0 (2024-06-17)
- **[Breaking]** Messages without headers returned by `#poll` contain frozen empty hash.
- **[Breaking]** `HashWithSymbolKeysTreatedLikeStrings` has been removed so headers are regular hashes with string keys.
- [Enhancement] Bump librdkafka to 2.4.0
- [Enhancement] Save two objects on message produced and lower CPU usage on message produced with small improvements.
- [Fix] Remove support for Ruby 2.7. Supporting it was a bug since rest of the karafka ecosystem no longer supports it.

## 0.15.2 (2024-07-10)
- [Fix] Switch to local release of librdkafka to mitigate its unavailability.

## 0.15.1 (2024-05-09)
- **[Feature]** Provide ability to use topic config on a producer for custom behaviors per dispatch.
- [Enhancement] Use topic config reference cache for messages production to prevent topic objects allocation with each message.
- [Enhancement] Provide `Rrdkafka::Admin#describe_errors` to get errors descriptions (mensfeld)

## 0.15.0 (2024-04-26)
- **[Feature]** Oauthbearer token refresh callback (bruce-szalwinski-he)
- **[Feature]** Support incremental config describe + alter API (mensfeld)
- [Enhancement] name polling Thread as `rdkafka.native_kafka#<name>` (nijikon)
- [Enhancement] Replace time poll based wait engine with an event based to improve response times on blocking operations and wait (nijikon + mensfeld)
- [Enhancement] Allow for usage of the second regex engine of librdkafka by setting `RDKAFKA_DISABLE_REGEX_EXT` during build (mensfeld)
- [Enhancement] name polling Thread as `rdkafka.native_kafka#<name>` (nijikon)
- [Change] Allow for native kafka thread operations deferring and manual start for consumer, producer and admin.
- [Change] The `wait_timeout` argument in `AbstractHandle.wait` method is deprecated and will be removed in future versions without replacement. We don't rely on it's value anymore (nijikon)
- [Fix] Fix bogus case/when syntax. Levels 1, 2, and 6 previously defaulted to UNKNOWN (jjowdy)

## 0.14.11 (2024-07-10)
- [Fix] Switch to local release of librdkafka to mitigate its unavailability.

## 0.14.10 (2024-02-08)
- [Fix] Background logger stops working after forking causing memory leaks (mensfeld).

## 0.14.9 (2024-01-29)
- [Fix] Partition cache caches invalid `nil` result for `PARTITIONS_COUNT_TTL`.
- [Enhancement] Report `-1` instead of `nil` in case `partition_count` failure.

## 0.14.8 (2024-01-24)
- [Enhancement] Provide support for Nix OS (alexandriainfantino)
- [Enhancement] Skip intermediate array creation on delivery report callback execution (one per message) (mensfeld)

## 0.14.7 (2023-12-29)
- [Fix] Recognize that Karafka uses a custom partition object (fixed in 2.3.0) and ensure it is recognized.

## 0.14.6 (2023-12-29)
- **[Feature]** Support storing metadata alongside offsets via `rd_kafka_offsets_store` in `#store_offset` (mensfeld)
- [Enhancement] Increase the `#committed` default timeout from 1_200ms to 2000ms. This will compensate for network glitches and remote clusters operations and will align with metadata query timeout.

## 0.14.5 (2023-12-20)
- [Enhancement] Provide `label` producer handler and report reference for improved traceability.

## 0.14.4 (2023-12-19)
- [Enhancement] Add ability to store offsets in a transaction (mensfeld)

## 0.14.3 (2023-12-17)
- [Enhancement] Replace `rd_kafka_offset_store` with `rd_kafka_offsets_store` (mensfeld)
- [Fix] Missing ACL `RD_KAFKA_RESOURCE_BROKER` constant reference (mensfeld)
- [Change] Rename `matching_acl_pattern_type` to `matching_acl_resource_pattern_type` to align the whole API (mensfeld)

## 0.14.2 (2023-12-11)
- [Enhancement] Alias `topic_name` as `topic` in the delivery report (mensfeld)
- [Fix] Fix return type on `#rd_kafka_poll` (mensfeld)
- [Fix] `uint8_t` does not exist on Apple Silicon (mensfeld)

## 0.14.1 (2023-12-02)
- **[Feature]** Add `Admin#metadata` (mensfeld)
- **[Feature]** Add `Admin#create_partitions` (mensfeld)
- **[Feature]** Add `Admin#delete_group` utility (piotaixr)
- **[Feature]** Add Create and Delete ACL Feature To Admin Functions (vgnanasekaran)
- **[Enhancement]** Improve error reporting on `unknown_topic_or_part` and include missing topic (mensfeld)
- **[Enhancement]** Improve error reporting on consumer polling errors (mensfeld)

## 0.14.0 (2023-11-17)
- [Enhancement] Bump librdkafka to 2.3.0
- [Enhancement] Increase the `#lag` and `#query_watermark_offsets` default timeouts from 100ms to 1000ms. This will compensate for network glitches and remote clusters operations.

## 0.13.10 (2024-07-10)
- [Fix] Switch to local release of librdkafka to mitigate its unavailability.

## 0.13.9 (2023-11-07)
- [Enhancement] Expose alternative way of managing consumer events via a separate queue.
- [Enhancement] Allow for setting `statistics_callback` as nil to reset predefined settings configured by a different gem.

## 0.13.8 (2023-10-31)
- [Enhancement] Get consumer position (thijsc & mensfeld)

## 0.13.7 (2023-10-31)
- [Change] Drop support for Ruby 2.6 due to incompatibilities in usage of `ObjectSpace::WeakMap`
- [Fix] Fix dangling Opaque references.

## 0.13.6 (2023-10-17)
- **[Feature]** Support transactions API in the producer
- [Enhancement] Add `raise_response_error` flag to the `Rdkafka::AbstractHandle`.
- [Enhancement] Provide `#purge` to remove any outstanding requests from the producer.
- [Enhancement] Fix `#flush` does not handle the timeouts errors by making it return true if all flushed or false if failed. We do **not** raise an exception here to keep it backwards compatible.

## 0.13.5
- Fix DeliveryReport `create_result#error` being nil despite an error being associated with it

## 0.13.4
- Always call initial poll on librdkafka to make sure oauth bearer cb is handled pre-operations.

## 0.13.3
- Bump librdkafka to 2.2.0

## 0.13.2
- Ensure operations counter decrement is fully thread-safe
- Bump librdkafka to 2.1.1

## 0.13.1
- Add offsets_for_times method on consumer (timflapper)

## 0.13.0 (2023-07-24)
- Support cooperative sticky partition assignment in the rebalance callback (methodmissing)
- Support both string and symbol header keys (ColinDKelley)
- Handle tombstone messages properly (kgalieva)
- Add topic name to delivery report (maeve)
- Allow string partitioner config (mollyegibson)
- Fix documented type for DeliveryReport#error (jimmydo)
- Bump librdkafka to 2.0.2 (lmaia)
- Use finalizers to cleanly exit producer and admin (thijsc)
- Lock access to the native kafka client (thijsc)
- Fix potential race condition in multi-threaded producer (mensfeld)
- Fix leaking FFI resources in specs (mensfeld)
- Improve specs stability (mensfeld)
- Make metadata request timeout configurable (mensfeld)
- call_on_partitions_assigned and call_on_partitions_revoked only get a tpl passed in (thijsc)
- Support `#assignment_lost?` on a consumer to check for involuntary assignment revocation (mensfeld)
- Expose `#name` on the consumer and producer (mensfeld)
- Introduce producer partitions count metadata cache (mensfeld)
- Retry metadta fetches on certain errors with a backoff (mensfeld)
- Do not lock access to underlying native kafka client and rely on Karafka granular locking (mensfeld)

## 0.12.4 (2024-07-10)
- [Fix] Switch to local release of librdkafka to mitigate its unavailability.

## 0.12.3
- Include backtrace in non-raised binded errors.
- Include topic name in the delivery reports

## 0.12.2
- Increase the metadata default timeout from 250ms to 2 seconds. This should allow for working with remote clusters.

## 0.12.1
- Bumps librdkafka to 2.0.2 (lmaia)
- Add support for adding more partitions via Admin API

## 0.12.0 (2022-06-17)
- Bumps librdkafka to 1.9.0
- Fix crash on empty partition key (mensfeld)
- Pass the delivery handle to the callback (gvisokinskas)

## 0.11.0 (2021-11-17)
- Upgrade librdkafka to 1.8.2
- Bump supported minimum Ruby version to 2.6
- Better homebrew path detection

## 0.10.0 (2021-09-07)
- Upgrade librdkafka to 1.5.0
- Add error callback config

## 0.9.0 (2021-06-23)
- Fixes for Ruby 3.0
- Allow any callable object for callbacks (gremerritt)
- Reduce memory allocations in Rdkafka::Producer#produce (jturkel)
- Use queue as log callback to avoid unsafe calls from trap context (breunigs)
- Allow passing in topic configuration on create_topic (dezka)
- Add each_batch method to consumer (mgrosso)

## 0.8.1 (2020-12-07)
- Fix topic_flag behaviour and add tests for Metadata (geoff2k)
- Add topic admin interface (geoff2k)
- Raise an exception if @native_kafka is nil (geoff2k)
- Option to use zstd compression (jasonmartens)

## 0.8.0 (2020-06-02)
- Upgrade librdkafka to 1.4.0
- Integrate librdkafka metadata API and add partition_key (by Adithya-copart)
- Ruby 2.7 compatibility fix (by Geoff Thé)A
- Add error to delivery report (by Alex Stanovsky)
- Don't override CPPFLAGS and LDFLAGS if already set on Mac (by Hiroshi Hatake)
- Allow use of Rake 13.x and up (by Tomasz Pajor)

## 0.7.0 (2019-09-21)
- Bump librdkafka to 1.2.0 (by rob-as)
- Allow customizing the wait time for delivery report availability (by mensfeld)

## 0.6.0 (2019-07-23)
- Bump librdkafka to 1.1.0 (by Chris Gaffney)
- Implement seek (by breunigs)

## 0.5.0 (2019-04-11)
- Bump librdkafka to 1.0.0 (by breunigs)
- Add cluster and member information (by dmexe)
- Support message headers for consumer & producer (by dmexe)
- Add consumer rebalance listener (by dmexe)
- Implement pause/resume partitions (by dmexe)

## 0.4.2 (2019-01-12)
- Delivery callback for producer
- Document list param of commit method
- Use default Homebrew openssl location if present
- Consumer lag handles empty topics
- End iteration in consumer when it is closed
- Add support for storing message offsets
- Add missing runtime dependency to rake

## 0.4.1 (2018-10-19)
- Bump librdkafka to 0.11.6

## 0.4.0 (2018-09-24)
- Improvements in librdkafka archive download
- Add global statistics callback
- Use Time for timestamps, potentially breaking change if you
  rely on the previous behavior where it returns an integer with
  the number of milliseconds.
- Bump librdkafka to 0.11.5
- Implement TopicPartitionList in Ruby so we don't have to keep
  track of native objects.
- Support committing a topic partition list
- Add consumer assignment method

## 0.3.5 (2018-01-17)
- Fix crash when not waiting for delivery handles
- Run specs on Ruby 2.5

## 0.3.4 (2017-12-05)
- Bump librdkafka to 0.11.3

## 0.3.3 (2017-10-27)
- Fix bug that prevent display of `RdkafkaError` message

## 0.3.2 (2017-10-25)
- `add_topic` now supports using a partition count
- Add way to make errors clearer with an extra message
- Show topics in subscribe error message
- Show partition and topic in query watermark offsets error message

## 0.3.1 (2017-10-23)
- Bump librdkafka to 0.11.1
- Officially support ranges in `add_topic` for topic partition list.
- Add consumer lag calculator

## 0.3.0 (2017-10-17)
- Move both add topic methods to one `add_topic` in `TopicPartitionList`
- Add committed offsets to consumer
- Add query watermark offset to consumer

## 0.2.0 (2017-10-13)
- Some refactoring and add inline documentation

## 0.1.x (2017-09-10)
- Initial working version including producing and consuming<|MERGE_RESOLUTION|>--- conflicted
+++ resolved
@@ -1,22 +1,15 @@
 # Rdkafka Changelog
 
-<<<<<<< HEAD
 ## 0.17.1 (Unreleased)
 - [Enhancement] Support ability to release patches to librdkafka.
 - [Patch] Patch cooperative-sticky assignments in librdkafka.
 
 ## 0.17.0 (2024-07-21)
 - [Enhancement] Bump librdkafka to 2.5.0
-=======
-## 0.17.0 (Unreleased)
-- [Enhancement] Update `librdkafka` to `2.4.0`
+
+## 0.16.1 (2024-07-10)
 - [Feature] Add `#seek_by` to be able to seek for a message by topic, partition and offset (zinahia)
 - [Change] Remove old producer timeout API warnings.
-- [Fix] Switch to local release of librdkafka to mitigate its unavailability.
->>>>>>> 4b8699c4
-
-## 0.16.1 (2024-07-10)
-- [Feature] Add `#seek_by` to be able to seek for a message by topic, partition and offset (zinahia)
 - [Fix] Switch to local release of librdkafka to mitigate its unavailability.
 
 ## 0.16.0 (2024-06-17)

--- conflicted
+++ resolved
@@ -1,21 +1,12 @@
 # Rdkafka Changelog
 
-<<<<<<< HEAD
+## 0.15.1 (Unreleased)
+- [Enhancement] Provide `Rrdkafka::Admin#describe_errors` to get errors descriptions (mensfeld)
+
 ## 0.15.0 (2024-04-26)
 - **[Feature]** Oauthbearer token refresh callback (bruce-szalwinski-he)
 - **[Feature]** Support incremental config describe + alter API (mensfeld)
 - [Enhancement] name polling Thread as `rdkafka.native_kafka#<name>` (nijikon)
-=======
-## 0.16.0 (Unreleased)
-- **[Feature]** Oauthbearer token refresh callback (bruce-szalwinski-he)
-- [Enhancement] Provide `Rrdkafka::Admin#describe_errors` to get errors descriptions (mensfeld)
->>>>>>> 5d9df234
-- [Enhancement] Replace time poll based wait engine with an event based to improve response times on blocking operations and wait (nijikon + mensfeld)
-- [Enhancement] Allow for usage of the second regex engine of librdkafka by setting `RDKAFKA_DISABLE_REGEX_EXT` during build (mensfeld)
-- [Enhancement] name polling Thread as `rdkafka.native_kafka#<name>` (nijikon)
-- [Change] Allow for native kafka thread operations deferring and manual start for consumer, producer and admin.
-- [Change] The `wait_timeout` argument in `AbstractHandle.wait` method is deprecated and will be removed in future versions without replacement. We don't rely on it's value anymore (nijikon)
-- [Fix] Fix bogus case/when syntax. Levels 1, 2, and 6 previously defaulted to UNKNOWN (jjowdy)
 
 ## 0.14.10 (2024-02-08)
 - [Fix] Background logger stops working after forking causing memory leaks (mensfeld).

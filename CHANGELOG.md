--- conflicted
+++ resolved
@@ -1,8 +1,3 @@
-<<<<<<< HEAD
-# 0.12.3
-- Include backtrace in non-raised binded errors.
-- Include topic name in the delivery reports
-=======
 # 0.13.0
 * Support cooperative sticky partition assignment in the rebalance callback (methodmissing)
 * Support both string and symbol header keys (ColinDKelley)
@@ -18,7 +13,10 @@
 * Improve specs stability (mensfeld)
 * Make metadata request timeout configurable (mensfeld)
 * call_on_partitions_assigned and call_on_partitions_revoked only get a tpl passed in (thijsc)
->>>>>>> 9263706a
+
+# 0.12.3
+- Include backtrace in non-raised binded errors.
+- Include topic name in the delivery reports
 
 # 0.12.2
 * Increase the metadata default timeout from 250ms to 2 seconds. This should allow for working with remote clusters.

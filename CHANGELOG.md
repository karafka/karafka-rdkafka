# Rdkafka Changelog

<<<<<<< HEAD
## 0.18.1 (2024-12-04)
- [Fix] Do not run `Rdkafka::Bindings.rd_kafka_global_init` on require to prevent some of macos versions from hanging on Puma fork.

## 0.18.0 (2024-11-26)
- **[Breaking]** Drop Ruby 3.0 support
- [Enhancement] Bump librdkafka to 2.6.1
- [Enhancement] Use default oauth callback if none is passed (bachmanity1)
=======
## 0.20.0 (Unreleased)
- **[Breaking]** Deprecate and remove `#each_batch` due to data consistency concerns.
- [Enhancement] Bump librdkafka to `2.6.1`
>>>>>>> dc3bd4fa
- [Enhancement] Expose `rd_kafka_global_init` to mitigate macos forking issues.
- [Patch] Retire no longer needed cooperative-sticky patch.

## 0.17.6 (2024-09-03)
- [Fix] Fix incorrectly behaving CI on failures. 
- [Fix] Fix invalid patches librdkafka references.

## 0.17.5 (2024-09-03)
- [Patch] Patch with "Add forward declaration to fix compilation without ssl" fix

## 0.17.4 (2024-09-02)
- [Enhancement] Bump librdkafka to 2.5.3
- [Enhancement] Do not release GVL on `rd_kafka_name` (ferrous26)
- [Fix] Fix unused variable reference in producer (lucasmvnascimento)

## 0.17.3 (2024-08-09)
- [Fix] Mitigate a case where FFI would not restart the background events callback dispatcher in forks.

## 0.17.2 (2024-08-07)
- [Enhancement] Support returning `#details` for errors that do have topic/partition related extra info.

## 0.17.1 (2024-08-01)
- [Enhancement] Support ability to release patches to librdkafka.
- [Patch] Patch cooperative-sticky assignments in librdkafka.

## 0.17.0 (2024-07-21)
- [Enhancement] Bump librdkafka to 2.5.0

## 0.16.1 (2024-07-10)
- [Feature] Add `#seek_by` to be able to seek for a message by topic, partition and offset (zinahia)
- [Change] Remove old producer timeout API warnings.
- [Fix] Switch to local release of librdkafka to mitigate its unavailability.

## 0.16.0 (2024-06-17)
- **[Breaking]** Messages without headers returned by `#poll` contain frozen empty hash.
- **[Breaking]** `HashWithSymbolKeysTreatedLikeStrings` has been removed so headers are regular hashes with string keys.
- [Enhancement] Bump librdkafka to 2.4.0
- [Enhancement] Save two objects on message produced and lower CPU usage on message produced with small improvements.
- [Fix] Remove support for Ruby 2.7. Supporting it was a bug since rest of the karafka ecosystem no longer supports it.

## 0.15.2 (2024-07-10)
- [Fix] Switch to local release of librdkafka to mitigate its unavailability.

## 0.15.1 (2024-05-09)
- **[Feature]** Provide ability to use topic config on a producer for custom behaviors per dispatch.
- [Enhancement] Use topic config reference cache for messages production to prevent topic objects allocation with each message.
- [Enhancement] Provide `Rrdkafka::Admin#describe_errors` to get errors descriptions (mensfeld)

## 0.15.0 (2024-04-26)
- **[Feature]** Oauthbearer token refresh callback (bruce-szalwinski-he)
- **[Feature]** Support incremental config describe + alter API (mensfeld)
- [Enhancement] name polling Thread as `rdkafka.native_kafka#<name>` (nijikon)
- [Enhancement] Replace time poll based wait engine with an event based to improve response times on blocking operations and wait (nijikon + mensfeld)
- [Enhancement] Allow for usage of the second regex engine of librdkafka by setting `RDKAFKA_DISABLE_REGEX_EXT` during build (mensfeld)
- [Enhancement] name polling Thread as `rdkafka.native_kafka#<name>` (nijikon)
- [Change] Allow for native kafka thread operations deferring and manual start for consumer, producer and admin.
- [Change] The `wait_timeout` argument in `AbstractHandle.wait` method is deprecated and will be removed in future versions without replacement. We don't rely on it's value anymore (nijikon)
- [Fix] Fix bogus case/when syntax. Levels 1, 2, and 6 previously defaulted to UNKNOWN (jjowdy)

## 0.14.11 (2024-07-10)
- [Fix] Switch to local release of librdkafka to mitigate its unavailability.

## 0.14.10 (2024-02-08)
- [Fix] Background logger stops working after forking causing memory leaks (mensfeld).

## 0.14.9 (2024-01-29)
- [Fix] Partition cache caches invalid `nil` result for `PARTITIONS_COUNT_TTL`.
- [Enhancement] Report `-1` instead of `nil` in case `partition_count` failure.

## 0.14.8 (2024-01-24)
- [Enhancement] Provide support for Nix OS (alexandriainfantino)
- [Enhancement] Skip intermediate array creation on delivery report callback execution (one per message) (mensfeld)

## 0.14.7 (2023-12-29)
- [Fix] Recognize that Karafka uses a custom partition object (fixed in 2.3.0) and ensure it is recognized.

## 0.14.6 (2023-12-29)
- **[Feature]** Support storing metadata alongside offsets via `rd_kafka_offsets_store` in `#store_offset` (mensfeld)
- [Enhancement] Increase the `#committed` default timeout from 1_200ms to 2000ms. This will compensate for network glitches and remote clusters operations and will align with metadata query timeout.

## 0.14.5 (2023-12-20)
- [Enhancement] Provide `label` producer handler and report reference for improved traceability.

## 0.14.4 (2023-12-19)
- [Enhancement] Add ability to store offsets in a transaction (mensfeld)

## 0.14.3 (2023-12-17)
- [Enhancement] Replace `rd_kafka_offset_store` with `rd_kafka_offsets_store` (mensfeld)
- [Fix] Missing ACL `RD_KAFKA_RESOURCE_BROKER` constant reference (mensfeld)
- [Change] Rename `matching_acl_pattern_type` to `matching_acl_resource_pattern_type` to align the whole API (mensfeld)

## 0.14.2 (2023-12-11)
- [Enhancement] Alias `topic_name` as `topic` in the delivery report (mensfeld)
- [Fix] Fix return type on `#rd_kafka_poll` (mensfeld)
- [Fix] `uint8_t` does not exist on Apple Silicon (mensfeld)

## 0.14.1 (2023-12-02)
- **[Feature]** Add `Admin#metadata` (mensfeld)
- **[Feature]** Add `Admin#create_partitions` (mensfeld)
- **[Feature]** Add `Admin#delete_group` utility (piotaixr)
- **[Feature]** Add Create and Delete ACL Feature To Admin Functions (vgnanasekaran)
- **[Enhancement]** Improve error reporting on `unknown_topic_or_part` and include missing topic (mensfeld)
- **[Enhancement]** Improve error reporting on consumer polling errors (mensfeld)

## 0.14.0 (2023-11-17)
- [Enhancement] Bump librdkafka to 2.3.0
- [Enhancement] Increase the `#lag` and `#query_watermark_offsets` default timeouts from 100ms to 1000ms. This will compensate for network glitches and remote clusters operations.

## 0.13.10 (2024-07-10)
- [Fix] Switch to local release of librdkafka to mitigate its unavailability.

## 0.13.9 (2023-11-07)
- [Enhancement] Expose alternative way of managing consumer events via a separate queue.
- [Enhancement] Allow for setting `statistics_callback` as nil to reset predefined settings configured by a different gem.

## 0.13.8 (2023-10-31)
- [Enhancement] Get consumer position (thijsc & mensfeld)

## 0.13.7 (2023-10-31)
- [Change] Drop support for Ruby 2.6 due to incompatibilities in usage of `ObjectSpace::WeakMap`
- [Fix] Fix dangling Opaque references.

## 0.13.6 (2023-10-17)
- **[Feature]** Support transactions API in the producer
- [Enhancement] Add `raise_response_error` flag to the `Rdkafka::AbstractHandle`.
- [Enhancement] Provide `#purge` to remove any outstanding requests from the producer.
- [Enhancement] Fix `#flush` does not handle the timeouts errors by making it return true if all flushed or false if failed. We do **not** raise an exception here to keep it backwards compatible.

## 0.13.5
- Fix DeliveryReport `create_result#error` being nil despite an error being associated with it

## 0.13.4
- Always call initial poll on librdkafka to make sure oauth bearer cb is handled pre-operations.

## 0.13.3
- Bump librdkafka to 2.2.0

## 0.13.2
- Ensure operations counter decrement is fully thread-safe
- Bump librdkafka to 2.1.1

## 0.13.1
- Add offsets_for_times method on consumer (timflapper)

## 0.13.0 (2023-07-24)
- Support cooperative sticky partition assignment in the rebalance callback (methodmissing)
- Support both string and symbol header keys (ColinDKelley)
- Handle tombstone messages properly (kgalieva)
- Add topic name to delivery report (maeve)
- Allow string partitioner config (mollyegibson)
- Fix documented type for DeliveryReport#error (jimmydo)
- Bump librdkafka to 2.0.2 (lmaia)
- Use finalizers to cleanly exit producer and admin (thijsc)
- Lock access to the native kafka client (thijsc)
- Fix potential race condition in multi-threaded producer (mensfeld)
- Fix leaking FFI resources in specs (mensfeld)
- Improve specs stability (mensfeld)
- Make metadata request timeout configurable (mensfeld)
- call_on_partitions_assigned and call_on_partitions_revoked only get a tpl passed in (thijsc)
- Support `#assignment_lost?` on a consumer to check for involuntary assignment revocation (mensfeld)
- Expose `#name` on the consumer and producer (mensfeld)
- Introduce producer partitions count metadata cache (mensfeld)
- Retry metadta fetches on certain errors with a backoff (mensfeld)
- Do not lock access to underlying native kafka client and rely on Karafka granular locking (mensfeld)

## 0.12.4 (2024-07-10)
- [Fix] Switch to local release of librdkafka to mitigate its unavailability.

## 0.12.3
- Include backtrace in non-raised binded errors.
- Include topic name in the delivery reports

## 0.12.2
- Increase the metadata default timeout from 250ms to 2 seconds. This should allow for working with remote clusters.

## 0.12.1
- Bumps librdkafka to 2.0.2 (lmaia)
- Add support for adding more partitions via Admin API

## 0.12.0 (2022-06-17)
- Bumps librdkafka to 1.9.0
- Fix crash on empty partition key (mensfeld)
- Pass the delivery handle to the callback (gvisokinskas)

## 0.11.0 (2021-11-17)
- Upgrade librdkafka to 1.8.2
- Bump supported minimum Ruby version to 2.6
- Better homebrew path detection

## 0.10.0 (2021-09-07)
- Upgrade librdkafka to 1.5.0
- Add error callback config

## 0.9.0 (2021-06-23)
- Fixes for Ruby 3.0
- Allow any callable object for callbacks (gremerritt)
- Reduce memory allocations in Rdkafka::Producer#produce (jturkel)
- Use queue as log callback to avoid unsafe calls from trap context (breunigs)
- Allow passing in topic configuration on create_topic (dezka)
- Add each_batch method to consumer (mgrosso)

## 0.8.1 (2020-12-07)
- Fix topic_flag behaviour and add tests for Metadata (geoff2k)
- Add topic admin interface (geoff2k)
- Raise an exception if @native_kafka is nil (geoff2k)
- Option to use zstd compression (jasonmartens)

## 0.8.0 (2020-06-02)
- Upgrade librdkafka to 1.4.0
- Integrate librdkafka metadata API and add partition_key (by Adithya-copart)
- Ruby 2.7 compatibility fix (by Geoff Thé)A
- Add error to delivery report (by Alex Stanovsky)
- Don't override CPPFLAGS and LDFLAGS if already set on Mac (by Hiroshi Hatake)
- Allow use of Rake 13.x and up (by Tomasz Pajor)

## 0.7.0 (2019-09-21)
- Bump librdkafka to 1.2.0 (by rob-as)
- Allow customizing the wait time for delivery report availability (by mensfeld)

## 0.6.0 (2019-07-23)
- Bump librdkafka to 1.1.0 (by Chris Gaffney)
- Implement seek (by breunigs)

## 0.5.0 (2019-04-11)
- Bump librdkafka to 1.0.0 (by breunigs)
- Add cluster and member information (by dmexe)
- Support message headers for consumer & producer (by dmexe)
- Add consumer rebalance listener (by dmexe)
- Implement pause/resume partitions (by dmexe)

## 0.4.2 (2019-01-12)
- Delivery callback for producer
- Document list param of commit method
- Use default Homebrew openssl location if present
- Consumer lag handles empty topics
- End iteration in consumer when it is closed
- Add support for storing message offsets
- Add missing runtime dependency to rake

## 0.4.1 (2018-10-19)
- Bump librdkafka to 0.11.6

## 0.4.0 (2018-09-24)
- Improvements in librdkafka archive download
- Add global statistics callback
- Use Time for timestamps, potentially breaking change if you
  rely on the previous behavior where it returns an integer with
  the number of milliseconds.
- Bump librdkafka to 0.11.5
- Implement TopicPartitionList in Ruby so we don't have to keep
  track of native objects.
- Support committing a topic partition list
- Add consumer assignment method

## 0.3.5 (2018-01-17)
- Fix crash when not waiting for delivery handles
- Run specs on Ruby 2.5

## 0.3.4 (2017-12-05)
- Bump librdkafka to 0.11.3

## 0.3.3 (2017-10-27)
- Fix bug that prevent display of `RdkafkaError` message

## 0.3.2 (2017-10-25)
- `add_topic` now supports using a partition count
- Add way to make errors clearer with an extra message
- Show topics in subscribe error message
- Show partition and topic in query watermark offsets error message

## 0.3.1 (2017-10-23)
- Bump librdkafka to 0.11.1
- Officially support ranges in `add_topic` for topic partition list.
- Add consumer lag calculator

## 0.3.0 (2017-10-17)
- Move both add topic methods to one `add_topic` in `TopicPartitionList`
- Add committed offsets to consumer
- Add query watermark offset to consumer

## 0.2.0 (2017-10-13)
- Some refactoring and add inline documentation

## 0.1.x (2017-09-10)
- Initial working version including producing and consuming<|MERGE_RESOLUTION|>--- conflicted
+++ resolved
@@ -1,6 +1,9 @@
 # Rdkafka Changelog
 
-<<<<<<< HEAD
+## 0.19.0 (Unreleased)
+- **[Breaking]** Deprecate and remove `#each_batch` due to data consistency concerns.
+- [Fix] Restore `Rdkafka::Bindings.rd_kafka_global_init` as it was not the source of the original issue.
+
 ## 0.18.1 (2024-12-04)
 - [Fix] Do not run `Rdkafka::Bindings.rd_kafka_global_init` on require to prevent some of macos versions from hanging on Puma fork.
 
@@ -8,11 +11,6 @@
 - **[Breaking]** Drop Ruby 3.0 support
 - [Enhancement] Bump librdkafka to 2.6.1
 - [Enhancement] Use default oauth callback if none is passed (bachmanity1)
-=======
-## 0.20.0 (Unreleased)
-- **[Breaking]** Deprecate and remove `#each_batch` due to data consistency concerns.
-- [Enhancement] Bump librdkafka to `2.6.1`
->>>>>>> dc3bd4fa
 - [Enhancement] Expose `rd_kafka_global_init` to mitigate macos forking issues.
 - [Patch] Retire no longer needed cooperative-sticky patch.
 

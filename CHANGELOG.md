--- conflicted
+++ resolved
@@ -1,46 +1,35 @@
-<<<<<<< HEAD
-# 0.13.8 (2023-10-31)
+# Rdkafka Changelog
+
+## 0.13.8 (2023-10-31)
 - [Enhancement] Get consumer position (thijsc & mensfeld)
 
-# 0.13.7 (2023-10-31)
+## 0.13.7 (2023-10-31)
 - [Change] Drop support for Ruby 2.6 due to incompatibilities in usage of `ObjectSpace::WeakMap`
 - [Fix] Fix dangling Opaque references.
 
-# 0.13.6 (2023-10-17)
+## 0.13.6 (2023-10-17)
 * **[Feature]** Support transactions API in the producer
 * [Enhancement] Add `raise_response_error` flag to the `Rdkafka::AbstractHandle`.
 * [Enhancement] Provide `#purge` to remove any outstanding requests from the producer.
 * [Enhancement] Fix `#flush` does not handle the timeouts errors by making it return true if all flushed or false if failed. We do **not** raise an exception here to keep it backwards compatible.
 
-# 0.13.5
+## 0.13.5
 * Fix DeliveryReport `create_result#error` being nil despite an error being associated with it
 
-# 0.13.4
+## 0.13.4
 * Always call initial poll on librdkafka to make sure oauth bearer cb is handled pre-operations.
 
-# 0.13.3
+## 0.13.3
 * Bump librdkafka to 2.2.0
 
-# 0.13.2
+## 0.13.2
 * Ensure operations counter decrement is fully thread-safe
 * Bump librdkafka to 2.1.1
 
-# 0.13.1
+## 0.13.1
 * Add offsets_for_times method on consumer (timflapper)
-=======
-# Rdkafka Changelog
 
-## 0.14.0 (Unreleased)
-* [Enhancement] Update `librdkafka` to `2.2.0` (mensfeld)
-* [Enhancement] Introduce producer partitions count metadata cache (mensfeld)
-* [Enhancement] Increase metadata timeout request from `250 ms` to `2000 ms` default to allow for remote cluster operations via `rdkafka-ruby` (mensfeld)
-* [Enhancement] Introduce `#name` for producers and consumers (mensfeld)
-* [Fix] `#flush` does not handle the timeouts errors by making it return `true` if all flushed or `false` if failed. We do **not** raise an exception here to keep it backwards compatible (mensfeld)
-* [Change] Remove support for Ruby 2.6 due to it being EOL and WeakMap incompatibilities (mensfeld)
-* [Change] Update Kafka Docker with Confluent KRaft (mensfeld)
->>>>>>> cac2bbd3
-
-## 0.13.0 (2023-07-24)
+### 0.13.0 (2023-07-24)
 * Support cooperative sticky partition assignment in the rebalance callback (methodmissing)
 * Support both string and symbol header keys (ColinDKelley)
 * Handle tombstone messages properly (kgalieva)
@@ -61,32 +50,32 @@
 * Retry metadta fetches on certain errors with a backoff (mensfeld)
 * Do not lock access to underlying native kafka client and rely on Karafka granular locking (mensfeld)
 
-# 0.12.3
+## 0.12.3
 - Include backtrace in non-raised binded errors.
 - Include topic name in the delivery reports
 
-# 0.12.2
+## 0.12.2
 * Increase the metadata default timeout from 250ms to 2 seconds. This should allow for working with remote clusters.
 
-# 0.12.1
+## 0.12.1
 * Bumps librdkafka to 2.0.2 (lmaia)
 * Add support for adding more partitions via Admin API
 
-## 0.12.0 (2022-06-17)
+### 0.12.0 (2022-06-17)
 * Bumps librdkafka to 1.9.0
 * Fix crash on empty partition key (mensfeld)
 * Pass the delivery handle to the callback (gvisokinskas)
 
-## 0.11.0 (2021-11-17)
+### 0.11.0 (2021-11-17)
 * Upgrade librdkafka to 1.8.2
 * Bump supported minimum Ruby version to 2.6
 * Better homebrew path detection
 
-## 0.10.0 (2021-09-07)
+### 0.10.0 (2021-09-07)
 * Upgrade librdkafka to 1.5.0
 * Add error callback config
 
-## 0.9.0 (2021-06-23)
+### 0.9.0 (2021-06-23)
 * Fixes for Ruby 3.0
 * Allow any callable object for callbacks (gremerritt)
 * Reduce memory allocations in Rdkafka::Producer#produce (jturkel)
@@ -94,13 +83,13 @@
 * Allow passing in topic configuration on create_topic (dezka)
 * Add each_batch method to consumer (mgrosso)
 
-## 0.8.1 (2020-12-07)
+### 0.8.1 (2020-12-07)
 * Fix topic_flag behaviour and add tests for Metadata (geoff2k)
 * Add topic admin interface (geoff2k)
 * Raise an exception if @native_kafka is nil (geoff2k)
 * Option to use zstd compression (jasonmartens)
 
-## 0.8.0 (2020-06-02)
+### 0.8.0 (2020-06-02)
 * Upgrade librdkafka to 1.4.0
 * Integrate librdkafka metadata API and add partition_key (by Adithya-copart)
 * Ruby 2.7 compatibility fix (by Geoff Thé)A
@@ -108,22 +97,22 @@
 * Don't override CPPFLAGS and LDFLAGS if already set on Mac (by Hiroshi Hatake)
 * Allow use of Rake 13.x and up (by Tomasz Pajor)
 
-## 0.7.0 (2019-09-21)
+### 0.7.0 (2019-09-21)
 * Bump librdkafka to 1.2.0 (by rob-as)
 * Allow customizing the wait time for delivery report availability (by mensfeld)
 
-## 0.6.0 (2019-07-23)
+### 0.6.0 (2019-07-23)
 * Bump librdkafka to 1.1.0 (by Chris Gaffney)
 * Implement seek (by breunigs)
 
-## 0.5.0 (2019-04-11)
+### 0.5.0 (2019-04-11)
 * Bump librdkafka to 1.0.0 (by breunigs)
 * Add cluster and member information (by dmexe)
 * Support message headers for consumer & producer (by dmexe)
 * Add consumer rebalance listener (by dmexe)
 * Implement pause/resume partitions (by dmexe)
 
-## 0.4.2 (2019-01-12)
+### 0.4.2 (2019-01-12)
 * Delivery callback for producer
 * Document list param of commit method
 * Use default Homebrew openssl location if present
@@ -132,10 +121,10 @@
 * Add support for storing message offsets
 * Add missing runtime dependency to rake
 
-## 0.4.1 (2018-10-19)
+### 0.4.1 (2018-10-19)
 * Bump librdkafka to 0.11.6
 
-## 0.4.0 (2018-09-24)
+### 0.4.0 (2018-09-24)
 * Improvements in librdkafka archive download
 * Add global statistics callback
 * Use Time for timestamps, potentially breaking change if you
@@ -147,34 +136,34 @@
 * Support committing a topic partition list
 * Add consumer assignment method
 
-## 0.3.5 (2018-01-17)
+### 0.3.5 (2018-01-17)
 * Fix crash when not waiting for delivery handles
 * Run specs on Ruby 2.5
 
-## 0.3.4 (2017-12-05)
+### 0.3.4 (2017-12-05)
 * Bump librdkafka to 0.11.3
 
-## 0.3.3 (2017-10-27)
+### 0.3.3 (2017-10-27)
 * Fix bug that prevent display of `RdkafkaError` message
 
-## 0.3.2 (2017-10-25)
+### 0.3.2 (2017-10-25)
 * `add_topic` now supports using a partition count
 * Add way to make errors clearer with an extra message
 * Show topics in subscribe error message
 * Show partition and topic in query watermark offsets error message
 
-## 0.3.1 (2017-10-23)
+### 0.3.1 (2017-10-23)
 * Bump librdkafka to 0.11.1
 * Officially support ranges in `add_topic` for topic partition list.
 * Add consumer lag calculator
 
-## 0.3.0 (2017-10-17)
+### 0.3.0 (2017-10-17)
 * Move both add topic methods to one `add_topic` in `TopicPartitionList`
 * Add committed offsets to consumer
 * Add query watermark offset to consumer
 
-## 0.2.0 (2017-10-13)
+### 0.2.0 (2017-10-13)
 * Some refactoring and add inline documentation
 
-## 0.1.x (2017-09-10)
+### 0.1.x (2017-09-10)
 * Initial working version including producing and consuming
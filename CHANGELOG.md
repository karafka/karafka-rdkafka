# Rdkafka Changelog

## 0.21.0 (Unreleased)
- [Enhancement] Support explicit Debian testing due to lib issues.
- [Enhancement] Support ARM64 Gnu precompilation.
<<<<<<< HEAD
- [Enhancement] Bump librdkafka to 2.11.0.
- [Enhancement] Improve what symbols are exposed outside of the precompiled extensions.
- [Enhancement] Introduce an integration suite layer for non RSpec specs execution.
=======
- [Fix] Add `json` gem as a dependency (was missing but used).
>>>>>>> 18a9a2e5

## 0.20.1 (2025-07-17)
- [Enhancement] Drastically increase number of platforms in the integration suite
- [Fix] Support Ubuntu `22.04` and older Alpine precompiled versions
- [Fix] FFI::DynamicLibrary.load_library': Could not open library
- [Change] Add new CI action to trigger auto-doc refresh.

## 0.20.0 (2025-07-17)
- **[Feature]** Add precompiled `x86_64-linux-gnu` setup.
- **[Feature]** Add precompiled `x86_64-linux-musl` setup.
- **[Feature]** Add precompiled `macos_arm64` setup.
- [Enhancement] Run all specs on each of the platforms with and without precompilation.
- [Enhancement] Support transactional id in the ACL API.
- [Fix] Fix a case where using empty key on the `musl` architecture would cause a segfault.
- [Fix] Fix for null pointer reference bypass on empty string being too wide causing segfault.

**Note**: Precompiled extensions are a new feature in this release. While they significantly improve installation speed and reduce build dependencies, they should be thoroughly tested in your staging environment before deploying to production. If you encounter any issues with precompiled extensions, you can fall back to building from sources. For more information, see the [Native Extensions documentation](https://karafka.io/docs/Development-Native-Extensions/).

## 0.19.5 (2025-05-30)
- [Enhancement] Allow for producing to non-existing topics with `key` and `partition_key` present.

## 0.19.4 (2025-05-23)
- [Change] Move to trusted-publishers and remove signing since no longer needed.

## 0.19.3 (2025-05-23)
- [Enhancement] Include broker message in the error full message if provided.

## 0.19.2 (2025-05-20)
- [Enhancement] Replace TTL-based partition count cache with a global cache that reuses `librdkafka` statistics data when possible.
- [Enhancement] Roll out experimental jruby support.
- [Fix] Fix issue where post-closed producer C topics refs would not be cleaned.
- [Fix] Fiber causes Segmentation Fault.
- [Change] Move to trusted-publishers and remove signing since no longer needed.

## 0.19.1 (2025-04-07)
- [Enhancement] Support producing and consuming of headers with mulitple values (KIP-82).
- [Enhancement] Allow native Kafka customization poll time.

## 0.19.0 (2025-01-20)
- **[Breaking]** Deprecate and remove `#each_batch` due to data consistency concerns.
- [Enhancement] Bump librdkafka to 2.8.0
- [Fix] Restore `Rdkafka::Bindings.rd_kafka_global_init` as it was not the source of the original issue.

## 0.18.1 (2024-12-04)
- [Fix] Do not run `Rdkafka::Bindings.rd_kafka_global_init` on require to prevent some of macos versions from hanging on Puma fork.

## 0.18.0 (2024-11-26)
- **[Breaking]** Drop Ruby 3.0 support
- [Enhancement] Bump librdkafka to 2.6.1
- [Enhancement] Use default oauth callback if none is passed (bachmanity1)
- [Enhancement] Expose `rd_kafka_global_init` to mitigate macos forking issues.
- [Patch] Retire no longer needed cooperative-sticky patch.

## 0.17.6 (2024-09-03)
- [Fix] Fix incorrectly behaving CI on failures. 
- [Fix] Fix invalid patches librdkafka references.

## 0.17.5 (2024-09-03)
- [Patch] Patch with "Add forward declaration to fix compilation without ssl" fix

## 0.17.4 (2024-09-02)
- [Enhancement] Bump librdkafka to 2.5.3
- [Enhancement] Do not release GVL on `rd_kafka_name` (ferrous26)
- [Fix] Fix unused variable reference in producer (lucasmvnascimento)

## 0.17.3 (2024-08-09)
- [Fix] Mitigate a case where FFI would not restart the background events callback dispatcher in forks.

## 0.17.2 (2024-08-07)
- [Enhancement] Support returning `#details` for errors that do have topic/partition related extra info.

## 0.17.1 (2024-08-01)
- [Enhancement] Support ability to release patches to librdkafka.
- [Patch] Patch cooperative-sticky assignments in librdkafka.

## 0.17.0 (2024-07-21)
- [Enhancement] Bump librdkafka to 2.5.0

## 0.16.1 (2024-07-10)
- [Feature] Add `#seek_by` to be able to seek for a message by topic, partition and offset (zinahia)
- [Change] Remove old producer timeout API warnings.
- [Fix] Switch to local release of librdkafka to mitigate its unavailability.

## 0.16.0 (2024-06-17)
- **[Breaking]** Messages without headers returned by `#poll` contain frozen empty hash.
- **[Breaking]** `HashWithSymbolKeysTreatedLikeStrings` has been removed so headers are regular hashes with string keys.
- [Enhancement] Bump librdkafka to 2.4.0
- [Enhancement] Save two objects on message produced and lower CPU usage on message produced with small improvements.
- [Fix] Remove support for Ruby 2.7. Supporting it was a bug since rest of the karafka ecosystem no longer supports it.

## 0.15.2 (2024-07-10)
- [Fix] Switch to local release of librdkafka to mitigate its unavailability.

## 0.15.1 (2024-05-09)
- **[Feature]** Provide ability to use topic config on a producer for custom behaviors per dispatch.
- [Enhancement] Use topic config reference cache for messages production to prevent topic objects allocation with each message.
- [Enhancement] Provide `Rrdkafka::Admin#describe_errors` to get errors descriptions (mensfeld)

## 0.15.0 (2024-04-26)
- **[Feature]** Oauthbearer token refresh callback (bruce-szalwinski-he)
- **[Feature]** Support incremental config describe + alter API (mensfeld)
- [Enhancement] name polling Thread as `rdkafka.native_kafka#<name>` (nijikon)
- [Enhancement] Replace time poll based wait engine with an event based to improve response times on blocking operations and wait (nijikon + mensfeld)
- [Enhancement] Allow for usage of the second regex engine of librdkafka by setting `RDKAFKA_DISABLE_REGEX_EXT` during build (mensfeld)
- [Enhancement] name polling Thread as `rdkafka.native_kafka#<name>` (nijikon)
- [Change] Allow for native kafka thread operations deferring and manual start for consumer, producer and admin.
- [Change] The `wait_timeout` argument in `AbstractHandle.wait` method is deprecated and will be removed in future versions without replacement. We don't rely on it's value anymore (nijikon)
- [Fix] Fix bogus case/when syntax. Levels 1, 2, and 6 previously defaulted to UNKNOWN (jjowdy)

## 0.14.11 (2024-07-10)
- [Fix] Switch to local release of librdkafka to mitigate its unavailability.

## 0.14.10 (2024-02-08)
- [Fix] Background logger stops working after forking causing memory leaks (mensfeld).

## 0.14.9 (2024-01-29)
- [Fix] Partition cache caches invalid `nil` result for `PARTITIONS_COUNT_TTL`.
- [Enhancement] Report `-1` instead of `nil` in case `partition_count` failure.

## 0.14.8 (2024-01-24)
- [Enhancement] Provide support for Nix OS (alexandriainfantino)
- [Enhancement] Skip intermediate array creation on delivery report callback execution (one per message) (mensfeld)

## 0.14.7 (2023-12-29)
- [Fix] Recognize that Karafka uses a custom partition object (fixed in 2.3.0) and ensure it is recognized.

## 0.14.6 (2023-12-29)
- **[Feature]** Support storing metadata alongside offsets via `rd_kafka_offsets_store` in `#store_offset` (mensfeld)
- [Enhancement] Increase the `#committed` default timeout from 1_200ms to 2000ms. This will compensate for network glitches and remote clusters operations and will align with metadata query timeout.

## 0.14.5 (2023-12-20)
- [Enhancement] Provide `label` producer handler and report reference for improved traceability.

## 0.14.4 (2023-12-19)
- [Enhancement] Add ability to store offsets in a transaction (mensfeld)

## 0.14.3 (2023-12-17)
- [Enhancement] Replace `rd_kafka_offset_store` with `rd_kafka_offsets_store` (mensfeld)
- [Fix] Missing ACL `RD_KAFKA_RESOURCE_BROKER` constant reference (mensfeld)
- [Change] Rename `matching_acl_pattern_type` to `matching_acl_resource_pattern_type` to align the whole API (mensfeld)

## 0.14.2 (2023-12-11)
- [Enhancement] Alias `topic_name` as `topic` in the delivery report (mensfeld)
- [Fix] Fix return type on `#rd_kafka_poll` (mensfeld)
- [Fix] `uint8_t` does not exist on Apple Silicon (mensfeld)

## 0.14.1 (2023-12-02)
- **[Feature]** Add `Admin#metadata` (mensfeld)
- **[Feature]** Add `Admin#create_partitions` (mensfeld)
- **[Feature]** Add `Admin#delete_group` utility (piotaixr)
- **[Feature]** Add Create and Delete ACL Feature To Admin Functions (vgnanasekaran)
- **[Enhancement]** Improve error reporting on `unknown_topic_or_part` and include missing topic (mensfeld)
- **[Enhancement]** Improve error reporting on consumer polling errors (mensfeld)

## 0.14.0 (2023-11-17)
- [Enhancement] Bump librdkafka to 2.3.0
- [Enhancement] Increase the `#lag` and `#query_watermark_offsets` default timeouts from 100ms to 1000ms. This will compensate for network glitches and remote clusters operations.

## 0.13.10 (2024-07-10)
- [Fix] Switch to local release of librdkafka to mitigate its unavailability.

## 0.13.9 (2023-11-07)
- [Enhancement] Expose alternative way of managing consumer events via a separate queue.
- [Enhancement] Allow for setting `statistics_callback` as nil to reset predefined settings configured by a different gem.

## 0.13.8 (2023-10-31)
- [Enhancement] Get consumer position (thijsc & mensfeld)

## 0.13.7 (2023-10-31)
- [Change] Drop support for Ruby 2.6 due to incompatibilities in usage of `ObjectSpace::WeakMap`
- [Fix] Fix dangling Opaque references.

## 0.13.6 (2023-10-17)
- **[Feature]** Support transactions API in the producer
- [Enhancement] Add `raise_response_error` flag to the `Rdkafka::AbstractHandle`.
- [Enhancement] Provide `#purge` to remove any outstanding requests from the producer.
- [Enhancement] Fix `#flush` does not handle the timeouts errors by making it return true if all flushed or false if failed. We do **not** raise an exception here to keep it backwards compatible.

## 0.13.5
- Fix DeliveryReport `create_result#error` being nil despite an error being associated with it

## 0.13.4
- Always call initial poll on librdkafka to make sure oauth bearer cb is handled pre-operations.

## 0.13.3
- Bump librdkafka to 2.2.0

## 0.13.2
- Ensure operations counter decrement is fully thread-safe
- Bump librdkafka to 2.1.1

## 0.13.1
- Add offsets_for_times method on consumer (timflapper)

## 0.13.0 (2023-07-24)
- Support cooperative sticky partition assignment in the rebalance callback (methodmissing)
- Support both string and symbol header keys (ColinDKelley)
- Handle tombstone messages properly (kgalieva)
- Add topic name to delivery report (maeve)
- Allow string partitioner config (mollyegibson)
- Fix documented type for DeliveryReport#error (jimmydo)
- Bump librdkafka to 2.0.2 (lmaia)
- Use finalizers to cleanly exit producer and admin (thijsc)
- Lock access to the native kafka client (thijsc)
- Fix potential race condition in multi-threaded producer (mensfeld)
- Fix leaking FFI resources in specs (mensfeld)
- Improve specs stability (mensfeld)
- Make metadata request timeout configurable (mensfeld)
- call_on_partitions_assigned and call_on_partitions_revoked only get a tpl passed in (thijsc)
- Support `#assignment_lost?` on a consumer to check for involuntary assignment revocation (mensfeld)
- Expose `#name` on the consumer and producer (mensfeld)
- Introduce producer partitions count metadata cache (mensfeld)
- Retry metadta fetches on certain errors with a backoff (mensfeld)
- Do not lock access to underlying native kafka client and rely on Karafka granular locking (mensfeld)

## 0.12.4 (2024-07-10)
- [Fix] Switch to local release of librdkafka to mitigate its unavailability.

## 0.12.3
- Include backtrace in non-raised binded errors.
- Include topic name in the delivery reports

## 0.12.2
- Increase the metadata default timeout from 250ms to 2 seconds. This should allow for working with remote clusters.

## 0.12.1
- Bumps librdkafka to 2.0.2 (lmaia)
- Add support for adding more partitions via Admin API

## 0.12.0 (2022-06-17)
- Bumps librdkafka to 1.9.0
- Fix crash on empty partition key (mensfeld)
- Pass the delivery handle to the callback (gvisokinskas)

## 0.11.0 (2021-11-17)
- Upgrade librdkafka to 1.8.2
- Bump supported minimum Ruby version to 2.6
- Better homebrew path detection

## 0.10.0 (2021-09-07)
- Upgrade librdkafka to 1.5.0
- Add error callback config

## 0.9.0 (2021-06-23)
- Fixes for Ruby 3.0
- Allow any callable object for callbacks (gremerritt)
- Reduce memory allocations in Rdkafka::Producer#produce (jturkel)
- Use queue as log callback to avoid unsafe calls from trap context (breunigs)
- Allow passing in topic configuration on create_topic (dezka)
- Add each_batch method to consumer (mgrosso)

## 0.8.1 (2020-12-07)
- Fix topic_flag behaviour and add tests for Metadata (geoff2k)
- Add topic admin interface (geoff2k)
- Raise an exception if @native_kafka is nil (geoff2k)
- Option to use zstd compression (jasonmartens)

## 0.8.0 (2020-06-02)
- Upgrade librdkafka to 1.4.0
- Integrate librdkafka metadata API and add partition_key (by Adithya-copart)
- Ruby 2.7 compatibility fix (by Geoff Thé)A
- Add error to delivery report (by Alex Stanovsky)
- Don't override CPPFLAGS and LDFLAGS if already set on Mac (by Hiroshi Hatake)
- Allow use of Rake 13.x and up (by Tomasz Pajor)

## 0.7.0 (2019-09-21)
- Bump librdkafka to 1.2.0 (by rob-as)
- Allow customizing the wait time for delivery report availability (by mensfeld)

## 0.6.0 (2019-07-23)
- Bump librdkafka to 1.1.0 (by Chris Gaffney)
- Implement seek (by breunigs)

## 0.5.0 (2019-04-11)
- Bump librdkafka to 1.0.0 (by breunigs)
- Add cluster and member information (by dmexe)
- Support message headers for consumer & producer (by dmexe)
- Add consumer rebalance listener (by dmexe)
- Implement pause/resume partitions (by dmexe)

## 0.4.2 (2019-01-12)
- Delivery callback for producer
- Document list param of commit method
- Use default Homebrew openssl location if present
- Consumer lag handles empty topics
- End iteration in consumer when it is closed
- Add support for storing message offsets
- Add missing runtime dependency to rake

## 0.4.1 (2018-10-19)
- Bump librdkafka to 0.11.6

## 0.4.0 (2018-09-24)
- Improvements in librdkafka archive download
- Add global statistics callback
- Use Time for timestamps, potentially breaking change if you
  rely on the previous behavior where it returns an integer with
  the number of milliseconds.
- Bump librdkafka to 0.11.5
- Implement TopicPartitionList in Ruby so we don't have to keep
  track of native objects.
- Support committing a topic partition list
- Add consumer assignment method

## 0.3.5 (2018-01-17)
- Fix crash when not waiting for delivery handles
- Run specs on Ruby 2.5

## 0.3.4 (2017-12-05)
- Bump librdkafka to 0.11.3

## 0.3.3 (2017-10-27)
- Fix bug that prevent display of `RdkafkaError` message

## 0.3.2 (2017-10-25)
- `add_topic` now supports using a partition count
- Add way to make errors clearer with an extra message
- Show topics in subscribe error message
- Show partition and topic in query watermark offsets error message

## 0.3.1 (2017-10-23)
- Bump librdkafka to 0.11.1
- Officially support ranges in `add_topic` for topic partition list.
- Add consumer lag calculator

## 0.3.0 (2017-10-17)
- Move both add topic methods to one `add_topic` in `TopicPartitionList`
- Add committed offsets to consumer
- Add query watermark offset to consumer

## 0.2.0 (2017-10-13)
- Some refactoring and add inline documentation

## 0.1.x (2017-09-10)
- Initial working version including producing and consuming<|MERGE_RESOLUTION|>--- conflicted
+++ resolved
@@ -3,13 +3,10 @@
 ## 0.21.0 (Unreleased)
 - [Enhancement] Support explicit Debian testing due to lib issues.
 - [Enhancement] Support ARM64 Gnu precompilation.
-<<<<<<< HEAD
 - [Enhancement] Bump librdkafka to 2.11.0.
 - [Enhancement] Improve what symbols are exposed outside of the precompiled extensions.
 - [Enhancement] Introduce an integration suite layer for non RSpec specs execution.
-=======
 - [Fix] Add `json` gem as a dependency (was missing but used).
->>>>>>> 18a9a2e5
 
 ## 0.20.1 (2025-07-17)
 - [Enhancement] Drastically increase number of platforms in the integration suite

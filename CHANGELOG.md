--- conflicted
+++ resolved
@@ -1,18 +1,12 @@
 # Rdkafka Changelog
 
-<<<<<<< HEAD
 ## 0.15.2 (Unreleased)
-- [Fix] Remove support for Ruby 2.7. Supporting it was a bug since rest of the karafka ecosystem no longer supports it.
-
-## 0.15.1 (2024-05-09)
-=======
-## 0.16.0 (Unreleased)
-- **[Breaking]** Retire support for Ruby 2.7.
 - **[Breaking]** Messages without headers returned by `#poll` contain frozen empty hash.
 - **[Breaking]** `HashWithSymbolKeysTreatedLikeStrings` has been removed so headers are regular hashes with string keys.
-- **[Feature]** Support incremental config describe + alter API.
-- **[Feature]** Oauthbearer token refresh callback (bruce-szalwinski-he)
->>>>>>> 0884864d
+- [Enhancement] Save two objects on message produced and lower CPU usage on message produced with small improvements.
+- [Fix] Remove support for Ruby 2.7. Supporting it was a bug since rest of the karafka ecosystem no longer supports it.
+
+## 0.15.1 (2024-05-09)
 - **[Feature]** Provide ability to use topic config on a producer for custom behaviors per dispatch.
 - [Enhancement] Use topic config reference cache for messages production to prevent topic objects allocation with each message.
 - [Enhancement] Provide `Rrdkafka::Admin#describe_errors` to get errors descriptions (mensfeld)
@@ -21,14 +15,6 @@
 - **[Feature]** Oauthbearer token refresh callback (bruce-szalwinski-he)
 - **[Feature]** Support incremental config describe + alter API (mensfeld)
 - [Enhancement] name polling Thread as `rdkafka.native_kafka#<name>` (nijikon)
-<<<<<<< HEAD
-=======
-- [Enhancement] Save two objects on message produced and lower CPU usage on message produced with small improvements.
-- [Change] Allow for native kafka thread operations deferring and manual start for consumer, producer and admin.
-- [Change] The `wait_timeout` argument in `AbstractHandle.wait` method is deprecated and will be removed in future versions without replacement. We don't rely on it's value anymore (nijikon)
-- [Fix] Background logger stops working after forking causing memory leaks (mensfeld)
-- [Fix] Fix bogus case/when syntax. Levels 1, 2, and 6 previously defaulted to UNKNOWN (jjowdy)
->>>>>>> 0884864d
 
 ## 0.14.10 (2024-02-08)
 - [Fix] Background logger stops working after forking causing memory leaks (mensfeld).

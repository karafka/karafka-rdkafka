# Rdkafka Changelog

## 0.15.0 (Unreleased)
- **[Feature]** Oauthbearer token refresh callback (bruce-szalwinski-he)
- **[Feature]** Support incremental config describe + alter API (mensfeld)
- [Enhancement] Replace time poll based wait engine with an event based to improve response times on blocking operations and wait (nijikon + mensfeld)
- [Enhancement] Allow for usage of the second regex engine of librdkafka by setting `RDKAFKA_DISABLE_REGEX_EXT` during build (mensfeld)
- [Change] Allow for native kafka thread operations deferring and manual start for consumer, producer and admin.
- [Change] The `wait_timeout` argument in `AbstractHandle.wait` method is deprecated and will be removed in future versions without replacement. We don't rely on it's value anymore (nijikon)
<<<<<<< HEAD
=======
- [Fix] Background logger stops working after forking causing memory leaks (mensfeld)
- [Enhancement] name polling Thread as `rdkafka.native_kafka#<name>` (nijikon)
>>>>>>> 5846021b

## 0.14.10 (2024-02-08)
- [Fix] Background logger stops working after forking causing memory leaks (mensfeld).

## 0.14.9 (2024-01-29)
- [Fix] Partition cache caches invalid `nil` result for `PARTITIONS_COUNT_TTL`.
- [Enhancement] Report `-1` instead of `nil` in case `partition_count` failure.

## 0.14.8 (2024-01-24)
- [Enhancement] Provide support for Nix OS (alexandriainfantino)
- [Enhancement] Skip intermediate array creation on delivery report callback execution (one per message) (mensfeld)

## 0.14.7 (2023-12-29)
- [Fix] Recognize that Karafka uses a custom partition object (fixed in 2.3.0) and ensure it is recognized.

## 0.14.6 (2023-12-29)
- **[Feature]** Support storing metadata alongside offsets via `rd_kafka_offsets_store` in `#store_offset` (mensfeld)
- [Enhancement] Increase the `#committed` default timeout from 1_200ms to 2000ms. This will compensate for network glitches and remote clusters operations and will align with metadata query timeout.

## 0.14.5 (2023-12-20)
- [Enhancement] Provide `label` producer handler and report reference for improved traceability.

## 0.14.4 (2023-12-19)
- [Enhancement] Add ability to store offsets in a transaction (mensfeld)

## 0.14.3 (2023-12-17)
- [Enhancement] Replace `rd_kafka_offset_store` with `rd_kafka_offsets_store` (mensfeld)
- [Fix] Missing ACL `RD_KAFKA_RESOURCE_BROKER` constant reference (mensfeld)
- [Change] Rename `matching_acl_pattern_type` to `matching_acl_resource_pattern_type` to align the whole API (mensfeld)

## 0.14.2 (2023-12-11)
- [Enhancement] Alias `topic_name` as `topic` in the delivery report (mensfeld)
- [Fix] Fix return type on `#rd_kafka_poll` (mensfeld)
- [Fix] `uint8_t` does not exist on Apple Silicon (mensfeld)

## 0.14.1 (2023-12-02)
- **[Feature]** Add `Admin#metadata` (mensfeld)
- **[Feature]** Add `Admin#create_partitions` (mensfeld)
- **[Feature]** Add `Admin#delete_group` utility (piotaixr)
- **[Feature]** Add Create and Delete ACL Feature To Admin Functions (vgnanasekaran)
- **[Enhancement]** Improve error reporting on `unknown_topic_or_part` and include missing topic (mensfeld)
- **[Enhancement]** Improve error reporting on consumer polling errors (mensfeld)

## 0.14.0 (2023-11-17)
- [Enhancement] Bump librdkafka to 2.3.0
- [Enhancement] Increase the `#lag` and `#query_watermark_offsets` default timeouts from 100ms to 1000ms. This will compensate for network glitches and remote clusters operations.

## 0.13.9 (2023-11-07)
- [Enhancement] Expose alternative way of managing consumer events via a separate queue.
- [Enhancement] Allow for setting `statistics_callback` as nil to reset predefined settings configured by a different gem.

## 0.13.8 (2023-10-31)
- [Enhancement] Get consumer position (thijsc & mensfeld)

## 0.13.7 (2023-10-31)
- [Change] Drop support for Ruby 2.6 due to incompatibilities in usage of `ObjectSpace::WeakMap`
- [Fix] Fix dangling Opaque references.

## 0.13.6 (2023-10-17)
- **[Feature]** Support transactions API in the producer
- [Enhancement] Add `raise_response_error` flag to the `Rdkafka::AbstractHandle`.
- [Enhancement] Provide `#purge` to remove any outstanding requests from the producer.
- [Enhancement] Fix `#flush` does not handle the timeouts errors by making it return true if all flushed or false if failed. We do **not** raise an exception here to keep it backwards compatible.

## 0.13.5
- Fix DeliveryReport `create_result#error` being nil despite an error being associated with it

## 0.13.4
- Always call initial poll on librdkafka to make sure oauth bearer cb is handled pre-operations.

## 0.13.3
- Bump librdkafka to 2.2.0

## 0.13.2
- Ensure operations counter decrement is fully thread-safe
- Bump librdkafka to 2.1.1

## 0.13.1
- Add offsets_for_times method on consumer (timflapper)

## 0.13.0 (2023-07-24)
- Support cooperative sticky partition assignment in the rebalance callback (methodmissing)
- Support both string and symbol header keys (ColinDKelley)
- Handle tombstone messages properly (kgalieva)
- Add topic name to delivery report (maeve)
- Allow string partitioner config (mollyegibson)
- Fix documented type for DeliveryReport#error (jimmydo)
- Bump librdkafka to 2.0.2 (lmaia)
- Use finalizers to cleanly exit producer and admin (thijsc)
- Lock access to the native kafka client (thijsc)
- Fix potential race condition in multi-threaded producer (mensfeld)
- Fix leaking FFI resources in specs (mensfeld)
- Improve specs stability (mensfeld)
- Make metadata request timeout configurable (mensfeld)
- call_on_partitions_assigned and call_on_partitions_revoked only get a tpl passed in (thijsc)
- Support `#assignment_lost?` on a consumer to check for involuntary assignment revocation (mensfeld)
- Expose `#name` on the consumer and producer (mensfeld)
- Introduce producer partitions count metadata cache (mensfeld)
- Retry metadta fetches on certain errors with a backoff (mensfeld)
- Do not lock access to underlying native kafka client and rely on Karafka granular locking (mensfeld)

## 0.12.3
- Include backtrace in non-raised binded errors.
- Include topic name in the delivery reports

## 0.12.2
- Increase the metadata default timeout from 250ms to 2 seconds. This should allow for working with remote clusters.

## 0.12.1
- Bumps librdkafka to 2.0.2 (lmaia)
- Add support for adding more partitions via Admin API

## 0.12.0 (2022-06-17)
- Bumps librdkafka to 1.9.0
- Fix crash on empty partition key (mensfeld)
- Pass the delivery handle to the callback (gvisokinskas)

## 0.11.0 (2021-11-17)
- Upgrade librdkafka to 1.8.2
- Bump supported minimum Ruby version to 2.6
- Better homebrew path detection

## 0.10.0 (2021-09-07)
- Upgrade librdkafka to 1.5.0
- Add error callback config

## 0.9.0 (2021-06-23)
- Fixes for Ruby 3.0
- Allow any callable object for callbacks (gremerritt)
- Reduce memory allocations in Rdkafka::Producer#produce (jturkel)
- Use queue as log callback to avoid unsafe calls from trap context (breunigs)
- Allow passing in topic configuration on create_topic (dezka)
- Add each_batch method to consumer (mgrosso)

## 0.8.1 (2020-12-07)
- Fix topic_flag behaviour and add tests for Metadata (geoff2k)
- Add topic admin interface (geoff2k)
- Raise an exception if @native_kafka is nil (geoff2k)
- Option to use zstd compression (jasonmartens)

## 0.8.0 (2020-06-02)
- Upgrade librdkafka to 1.4.0
- Integrate librdkafka metadata API and add partition_key (by Adithya-copart)
- Ruby 2.7 compatibility fix (by Geoff Thé)A
- Add error to delivery report (by Alex Stanovsky)
- Don't override CPPFLAGS and LDFLAGS if already set on Mac (by Hiroshi Hatake)
- Allow use of Rake 13.x and up (by Tomasz Pajor)

## 0.7.0 (2019-09-21)
- Bump librdkafka to 1.2.0 (by rob-as)
- Allow customizing the wait time for delivery report availability (by mensfeld)

## 0.6.0 (2019-07-23)
- Bump librdkafka to 1.1.0 (by Chris Gaffney)
- Implement seek (by breunigs)

## 0.5.0 (2019-04-11)
- Bump librdkafka to 1.0.0 (by breunigs)
- Add cluster and member information (by dmexe)
- Support message headers for consumer & producer (by dmexe)
- Add consumer rebalance listener (by dmexe)
- Implement pause/resume partitions (by dmexe)

## 0.4.2 (2019-01-12)
- Delivery callback for producer
- Document list param of commit method
- Use default Homebrew openssl location if present
- Consumer lag handles empty topics
- End iteration in consumer when it is closed
- Add support for storing message offsets
- Add missing runtime dependency to rake

## 0.4.1 (2018-10-19)
- Bump librdkafka to 0.11.6

## 0.4.0 (2018-09-24)
- Improvements in librdkafka archive download
- Add global statistics callback
- Use Time for timestamps, potentially breaking change if you
  rely on the previous behavior where it returns an integer with
  the number of milliseconds.
- Bump librdkafka to 0.11.5
- Implement TopicPartitionList in Ruby so we don't have to keep
  track of native objects.
- Support committing a topic partition list
- Add consumer assignment method

## 0.3.5 (2018-01-17)
- Fix crash when not waiting for delivery handles
- Run specs on Ruby 2.5

## 0.3.4 (2017-12-05)
- Bump librdkafka to 0.11.3

## 0.3.3 (2017-10-27)
- Fix bug that prevent display of `RdkafkaError` message

## 0.3.2 (2017-10-25)
- `add_topic` now supports using a partition count
- Add way to make errors clearer with an extra message
- Show topics in subscribe error message
- Show partition and topic in query watermark offsets error message

## 0.3.1 (2017-10-23)
- Bump librdkafka to 0.11.1
- Officially support ranges in `add_topic` for topic partition list.
- Add consumer lag calculator

## 0.3.0 (2017-10-17)
- Move both add topic methods to one `add_topic` in `TopicPartitionList`
- Add committed offsets to consumer
- Add query watermark offset to consumer

## 0.2.0 (2017-10-13)
- Some refactoring and add inline documentation

## 0.1.x (2017-09-10)
- Initial working version including producing and consuming<|MERGE_RESOLUTION|>--- conflicted
+++ resolved
@@ -3,15 +3,11 @@
 ## 0.15.0 (Unreleased)
 - **[Feature]** Oauthbearer token refresh callback (bruce-szalwinski-he)
 - **[Feature]** Support incremental config describe + alter API (mensfeld)
+- [Enhancement] name polling Thread as `rdkafka.native_kafka#<name>` (nijikon)
 - [Enhancement] Replace time poll based wait engine with an event based to improve response times on blocking operations and wait (nijikon + mensfeld)
 - [Enhancement] Allow for usage of the second regex engine of librdkafka by setting `RDKAFKA_DISABLE_REGEX_EXT` during build (mensfeld)
 - [Change] Allow for native kafka thread operations deferring and manual start for consumer, producer and admin.
 - [Change] The `wait_timeout` argument in `AbstractHandle.wait` method is deprecated and will be removed in future versions without replacement. We don't rely on it's value anymore (nijikon)
-<<<<<<< HEAD
-=======
-- [Fix] Background logger stops working after forking causing memory leaks (mensfeld)
-- [Enhancement] name polling Thread as `rdkafka.native_kafka#<name>` (nijikon)
->>>>>>> 5846021b
 
 ## 0.14.10 (2024-02-08)
 - [Fix] Background logger stops working after forking causing memory leaks (mensfeld).

--- conflicted
+++ resolved
@@ -1,15 +1,8 @@
 # Rdkafka Changelog
 
-<<<<<<< HEAD
-## 0.17.4 (Unreleased)
+## 0.18.0 (Unreleased)
 - [Enhancement] Bump librdkafka to 2.5.3
-=======
-## 0.18.0 (Unreleased)
-- [Enhancement] Update `librdkafka` to `2.5.0`
->>>>>>> cf5c7170
 - [Enhancement] Do not release GVL on `rd_kafka_name` (ferrous26)
-- [Patch] Patch cooperative-sticky assignments in librdkafka.
-- [Fix] Mitigate a case where FFI would not restart the background events callback dispatcher in forks
 - [Fix] Fix unused variable reference in producer (lucasmvnascimento)
 
 ## 0.17.3 (2024-08-09)

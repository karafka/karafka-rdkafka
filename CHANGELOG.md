--- conflicted
+++ resolved
@@ -1,12 +1,7 @@
 # Rdkafka Changelog
 
-<<<<<<< HEAD
 ## 0.19.1 (Unreleased)
-- [Enhancement] Support producing (consuming tba) of headers with mulitple values (KIP-82).
-=======
-## 0.21.1 (Unreleased)
 - [Enhancement] Support producing and consuming of headers with mulitple values (KIP-82).
->>>>>>> 8398e932
 - [Enhancement] Allow native Kafka customization poll time.
 
 ## 0.19.0 (2025-01-20)

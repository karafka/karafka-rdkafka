--- conflicted
+++ resolved
@@ -1,7 +1,3 @@
-<<<<<<< HEAD
-# 0.12.2
-* Increase the metadata default timeout from 250ms to 2 seconds. This should allow for working with remote clusters.
-=======
 # 0.13.0
 * Support cooperative sticky partition assignment in the rebalance callback (methodmissing)
 * Support both string and symbol header keys (ColinDKelley)
@@ -17,7 +13,9 @@
 * Improve specs stability (mensfeld)
 * Make metadata request timeout configurable (mensfeld)
 * call_on_partitions_assigned and call_on_partitions_revoked only get a tpl passed in (thijsc)
->>>>>>> 93e683ef
+
+# 0.12.2
+* Increase the metadata default timeout from 250ms to 2 seconds. This should allow for working with remote clusters.
 
 # 0.12.1
 * Bumps librdkafka to 2.0.2 (lmaia)

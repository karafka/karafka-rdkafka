# Rdkafka Changelog

<<<<<<< HEAD
## 0.23.0 (Unreleased)
- [Enhancement] Bump librdkafka to 2.12.0.
=======
## 0.22.2 (2025-10-09)
- [Fix] Fix Github Action Ruby reference preventing non-compiled releases.
>>>>>>> bf205245

## 0.22.1 (2025-10-09)
- [Enhancement] Optimize header processing to eliminate double hash lookups and method checking overhead.
- [Enhancement] Optimize producer header processing with early returns and efficient array operations (69% faster for nil headers, 41% faster for empty headers, 12-32% faster when headers are present, with larger improvements for complex header scenarios).

## 0.22.0 (2025-09-26)
- **[Breaking]** Drop support for Ruby 3.1 to move forward with the fiber scheduler work.
- [Enhancement] Bump librdkafka to 2.11.1.
- [Enhancement] Improve sigstore attestation for precompiled releases.
- [Fix] Fix incorrectly set default SSL certs dir.
- [Fix] Disable OpenSSL Heartbeats during compilation.

## 0.21.0 (2025-08-18)
- [Enhancement] Support explicit Debian testing due to lib issues.
- [Enhancement] Support ARM64 Gnu precompilation.
- [Enhancement] Bump librdkafka to 2.11.0.
- [Enhancement] Improve what symbols are exposed outside of the precompiled extensions.
- [Enhancement] Introduce an integration suite layer for non RSpec specs execution.
- [Fix] Add `json` gem as a dependency (was missing but used).

## 0.20.1 (2025-07-17)
- [Enhancement] Drastically increase number of platforms in the integration suite
- [Fix] Support Ubuntu `22.04` and older Alpine precompiled versions
- [Fix] FFI::DynamicLibrary.load_library': Could not open library
- [Change] Add new CI action to trigger auto-doc refresh.

## 0.20.0 (2025-07-17)
- **[Feature]** Add precompiled `x86_64-linux-gnu` setup.
- **[Feature]** Add precompiled `x86_64-linux-musl` setup.
- **[Feature]** Add precompiled `macos_arm64` setup.
- [Enhancement] Run all specs on each of the platforms with and without precompilation.
- [Enhancement] Support transactional id in the ACL API.
- [Fix] Fix a case where using empty key on the `musl` architecture would cause a segfault.
- [Fix] Fix for null pointer reference bypass on empty string being too wide causing segfault.

**Note**: Precompiled extensions are a new feature in this release. While they significantly improve installation speed and reduce build dependencies, they should be thoroughly tested in your staging environment before deploying to production. If you encounter any issues with precompiled extensions, you can fall back to building from sources. For more information, see the [Native Extensions documentation](https://karafka.io/docs/Development-Native-Extensions/).

## 0.19.5 (2025-05-30)
- [Enhancement] Allow for producing to non-existing topics with `key` and `partition_key` present.

## 0.19.4 (2025-05-23)
- [Change] Move to trusted-publishers and remove signing since no longer needed.

## 0.19.3 (2025-05-23)
- [Enhancement] Include broker message in the error full message if provided.

## 0.19.2 (2025-05-20)
- [Enhancement] Replace TTL-based partition count cache with a global cache that reuses `librdkafka` statistics data when possible.
- [Enhancement] Roll out experimental jruby support.
- [Fix] Fix issue where post-closed producer C topics refs would not be cleaned.
- [Fix] Fiber causes Segmentation Fault.
- [Change] Move to trusted-publishers and remove signing since no longer needed.

## 0.19.1 (2025-04-07)
- [Enhancement] Support producing and consuming of headers with mulitple values (KIP-82).
- [Enhancement] Allow native Kafka customization poll time.

## 0.19.0 (2025-01-20)
- **[Breaking]** Deprecate and remove `#each_batch` due to data consistency concerns.
- [Enhancement] Bump librdkafka to 2.8.0
- [Fix] Restore `Rdkafka::Bindings.rd_kafka_global_init` as it was not the source of the original issue.

## 0.18.1 (2024-12-04)
- [Fix] Do not run `Rdkafka::Bindings.rd_kafka_global_init` on require to prevent some of macos versions from hanging on Puma fork.

## 0.18.0 (2024-11-26)
- **[Breaking]** Drop Ruby 3.0 support
- [Enhancement] Bump librdkafka to 2.6.1
- [Enhancement] Use default oauth callback if none is passed (bachmanity1)
- [Enhancement] Expose `rd_kafka_global_init` to mitigate macos forking issues.
- [Patch] Retire no longer needed cooperative-sticky patch.

## 0.17.6 (2024-09-03)
- [Fix] Fix incorrectly behaving CI on failures. 
- [Fix] Fix invalid patches librdkafka references.

## 0.17.5 (2024-09-03)
- [Patch] Patch with "Add forward declaration to fix compilation without ssl" fix

## 0.17.4 (2024-09-02)
- [Enhancement] Bump librdkafka to 2.5.3
- [Enhancement] Do not release GVL on `rd_kafka_name` (ferrous26)
- [Fix] Fix unused variable reference in producer (lucasmvnascimento)

## 0.17.3 (2024-08-09)
- [Fix] Mitigate a case where FFI would not restart the background events callback dispatcher in forks.

## 0.17.2 (2024-08-07)
- [Enhancement] Support returning `#details` for errors that do have topic/partition related extra info.

## 0.17.1 (2024-08-01)
- [Enhancement] Support ability to release patches to librdkafka.
- [Patch] Patch cooperative-sticky assignments in librdkafka.

## 0.17.0 (2024-07-21)
- [Enhancement] Bump librdkafka to 2.5.0

## 0.16.1 (2024-07-10)
- [Feature] Add `#seek_by` to be able to seek for a message by topic, partition and offset (zinahia)
- [Change] Remove old producer timeout API warnings.
- [Fix] Switch to local release of librdkafka to mitigate its unavailability.

## 0.16.0 (2024-06-17)
- **[Breaking]** Messages without headers returned by `#poll` contain frozen empty hash.
- **[Breaking]** `HashWithSymbolKeysTreatedLikeStrings` has been removed so headers are regular hashes with string keys.
- [Enhancement] Bump librdkafka to 2.4.0
- [Enhancement] Save two objects on message produced and lower CPU usage on message produced with small improvements.
- [Fix] Remove support for Ruby 2.7. Supporting it was a bug since rest of the karafka ecosystem no longer supports it.

## 0.15.2 (2024-07-10)
- [Fix] Switch to local release of librdkafka to mitigate its unavailability.

## 0.15.1 (2024-05-09)
- **[Feature]** Provide ability to use topic config on a producer for custom behaviors per dispatch.
- [Enhancement] Use topic config reference cache for messages production to prevent topic objects allocation with each message.
- [Enhancement] Provide `Rrdkafka::Admin#describe_errors` to get errors descriptions (mensfeld)

## 0.15.0 (2024-04-26)
- **[Feature]** Oauthbearer token refresh callback (bruce-szalwinski-he)
- **[Feature]** Support incremental config describe + alter API (mensfeld)
- [Enhancement] name polling Thread as `rdkafka.native_kafka#<name>` (nijikon)
- [Enhancement] Replace time poll based wait engine with an event based to improve response times on blocking operations and wait (nijikon + mensfeld)
- [Enhancement] Allow for usage of the second regex engine of librdkafka by setting `RDKAFKA_DISABLE_REGEX_EXT` during build (mensfeld)
- [Enhancement] name polling Thread as `rdkafka.native_kafka#<name>` (nijikon)
- [Change] Allow for native kafka thread operations deferring and manual start for consumer, producer and admin.
- [Change] The `wait_timeout` argument in `AbstractHandle.wait` method is deprecated and will be removed in future versions without replacement. We don't rely on it's value anymore (nijikon)
- [Fix] Fix bogus case/when syntax. Levels 1, 2, and 6 previously defaulted to UNKNOWN (jjowdy)

## 0.14.11 (2024-07-10)
- [Fix] Switch to local release of librdkafka to mitigate its unavailability.

## 0.14.10 (2024-02-08)
- [Fix] Background logger stops working after forking causing memory leaks (mensfeld).

## 0.14.9 (2024-01-29)
- [Fix] Partition cache caches invalid `nil` result for `PARTITIONS_COUNT_TTL`.
- [Enhancement] Report `-1` instead of `nil` in case `partition_count` failure.

## 0.14.8 (2024-01-24)
- [Enhancement] Provide support for Nix OS (alexandriainfantino)
- [Enhancement] Skip intermediate array creation on delivery report callback execution (one per message) (mensfeld)

## 0.14.7 (2023-12-29)
- [Fix] Recognize that Karafka uses a custom partition object (fixed in 2.3.0) and ensure it is recognized.

## 0.14.6 (2023-12-29)
- **[Feature]** Support storing metadata alongside offsets via `rd_kafka_offsets_store` in `#store_offset` (mensfeld)
- [Enhancement] Increase the `#committed` default timeout from 1_200ms to 2000ms. This will compensate for network glitches and remote clusters operations and will align with metadata query timeout.

## 0.14.5 (2023-12-20)
- [Enhancement] Provide `label` producer handler and report reference for improved traceability.

## 0.14.4 (2023-12-19)
- [Enhancement] Add ability to store offsets in a transaction (mensfeld)

## 0.14.3 (2023-12-17)
- [Enhancement] Replace `rd_kafka_offset_store` with `rd_kafka_offsets_store` (mensfeld)
- [Fix] Missing ACL `RD_KAFKA_RESOURCE_BROKER` constant reference (mensfeld)
- [Change] Rename `matching_acl_pattern_type` to `matching_acl_resource_pattern_type` to align the whole API (mensfeld)

## 0.14.2 (2023-12-11)
- [Enhancement] Alias `topic_name` as `topic` in the delivery report (mensfeld)
- [Fix] Fix return type on `#rd_kafka_poll` (mensfeld)
- [Fix] `uint8_t` does not exist on Apple Silicon (mensfeld)

## 0.14.1 (2023-12-02)
- **[Feature]** Add `Admin#metadata` (mensfeld)
- **[Feature]** Add `Admin#create_partitions` (mensfeld)
- **[Feature]** Add `Admin#delete_group` utility (piotaixr)
- **[Feature]** Add Create and Delete ACL Feature To Admin Functions (vgnanasekaran)
- **[Enhancement]** Improve error reporting on `unknown_topic_or_part` and include missing topic (mensfeld)
- **[Enhancement]** Improve error reporting on consumer polling errors (mensfeld)

## 0.14.0 (2023-11-17)
- [Enhancement] Bump librdkafka to 2.3.0
- [Enhancement] Increase the `#lag` and `#query_watermark_offsets` default timeouts from 100ms to 1000ms. This will compensate for network glitches and remote clusters operations.

## 0.13.10 (2024-07-10)
- [Fix] Switch to local release of librdkafka to mitigate its unavailability.

## 0.13.9 (2023-11-07)
- [Enhancement] Expose alternative way of managing consumer events via a separate queue.
- [Enhancement] Allow for setting `statistics_callback` as nil to reset predefined settings configured by a different gem.

## 0.13.8 (2023-10-31)
- [Enhancement] Get consumer position (thijsc & mensfeld)

## 0.13.7 (2023-10-31)
- [Change] Drop support for Ruby 2.6 due to incompatibilities in usage of `ObjectSpace::WeakMap`
- [Fix] Fix dangling Opaque references.

## 0.13.6 (2023-10-17)
- **[Feature]** Support transactions API in the producer
- [Enhancement] Add `raise_response_error` flag to the `Rdkafka::AbstractHandle`.
- [Enhancement] Provide `#purge` to remove any outstanding requests from the producer.
- [Enhancement] Fix `#flush` does not handle the timeouts errors by making it return true if all flushed or false if failed. We do **not** raise an exception here to keep it backwards compatible.

## 0.13.5
- Fix DeliveryReport `create_result#error` being nil despite an error being associated with it

## 0.13.4
- Always call initial poll on librdkafka to make sure oauth bearer cb is handled pre-operations.

## 0.13.3
- Bump librdkafka to 2.2.0

## 0.13.2
- Ensure operations counter decrement is fully thread-safe
- Bump librdkafka to 2.1.1

## 0.13.1
- Add offsets_for_times method on consumer (timflapper)

## 0.13.0 (2023-07-24)
- Support cooperative sticky partition assignment in the rebalance callback (methodmissing)
- Support both string and symbol header keys (ColinDKelley)
- Handle tombstone messages properly (kgalieva)
- Add topic name to delivery report (maeve)
- Allow string partitioner config (mollyegibson)
- Fix documented type for DeliveryReport#error (jimmydo)
- Bump librdkafka to 2.0.2 (lmaia)
- Use finalizers to cleanly exit producer and admin (thijsc)
- Lock access to the native kafka client (thijsc)
- Fix potential race condition in multi-threaded producer (mensfeld)
- Fix leaking FFI resources in specs (mensfeld)
- Improve specs stability (mensfeld)
- Make metadata request timeout configurable (mensfeld)
- call_on_partitions_assigned and call_on_partitions_revoked only get a tpl passed in (thijsc)
- Support `#assignment_lost?` on a consumer to check for involuntary assignment revocation (mensfeld)
- Expose `#name` on the consumer and producer (mensfeld)
- Introduce producer partitions count metadata cache (mensfeld)
- Retry metadta fetches on certain errors with a backoff (mensfeld)
- Do not lock access to underlying native kafka client and rely on Karafka granular locking (mensfeld)

## 0.12.4 (2024-07-10)
- [Fix] Switch to local release of librdkafka to mitigate its unavailability.

## 0.12.3
- Include backtrace in non-raised binded errors.
- Include topic name in the delivery reports

## 0.12.2
- Increase the metadata default timeout from 250ms to 2 seconds. This should allow for working with remote clusters.

## 0.12.1
- Bumps librdkafka to 2.0.2 (lmaia)
- Add support for adding more partitions via Admin API

## 0.12.0 (2022-06-17)
- Bumps librdkafka to 1.9.0
- Fix crash on empty partition key (mensfeld)
- Pass the delivery handle to the callback (gvisokinskas)

## 0.11.0 (2021-11-17)
- Upgrade librdkafka to 1.8.2
- Bump supported minimum Ruby version to 2.6
- Better homebrew path detection

## 0.10.0 (2021-09-07)
- Upgrade librdkafka to 1.5.0
- Add error callback config

## 0.9.0 (2021-06-23)
- Fixes for Ruby 3.0
- Allow any callable object for callbacks (gremerritt)
- Reduce memory allocations in Rdkafka::Producer#produce (jturkel)
- Use queue as log callback to avoid unsafe calls from trap context (breunigs)
- Allow passing in topic configuration on create_topic (dezka)
- Add each_batch method to consumer (mgrosso)

## 0.8.1 (2020-12-07)
- Fix topic_flag behaviour and add tests for Metadata (geoff2k)
- Add topic admin interface (geoff2k)
- Raise an exception if @native_kafka is nil (geoff2k)
- Option to use zstd compression (jasonmartens)

## 0.8.0 (2020-06-02)
- Upgrade librdkafka to 1.4.0
- Integrate librdkafka metadata API and add partition_key (by Adithya-copart)
- Ruby 2.7 compatibility fix (by Geoff Thé)A
- Add error to delivery report (by Alex Stanovsky)
- Don't override CPPFLAGS and LDFLAGS if already set on Mac (by Hiroshi Hatake)
- Allow use of Rake 13.x and up (by Tomasz Pajor)

## 0.7.0 (2019-09-21)
- Bump librdkafka to 1.2.0 (by rob-as)
- Allow customizing the wait time for delivery report availability (by mensfeld)

## 0.6.0 (2019-07-23)
- Bump librdkafka to 1.1.0 (by Chris Gaffney)
- Implement seek (by breunigs)

## 0.5.0 (2019-04-11)
- Bump librdkafka to 1.0.0 (by breunigs)
- Add cluster and member information (by dmexe)
- Support message headers for consumer & producer (by dmexe)
- Add consumer rebalance listener (by dmexe)
- Implement pause/resume partitions (by dmexe)

## 0.4.2 (2019-01-12)
- Delivery callback for producer
- Document list param of commit method
- Use default Homebrew openssl location if present
- Consumer lag handles empty topics
- End iteration in consumer when it is closed
- Add support for storing message offsets
- Add missing runtime dependency to rake

## 0.4.1 (2018-10-19)
- Bump librdkafka to 0.11.6

## 0.4.0 (2018-09-24)
- Improvements in librdkafka archive download
- Add global statistics callback
- Use Time for timestamps, potentially breaking change if you
  rely on the previous behavior where it returns an integer with
  the number of milliseconds.
- Bump librdkafka to 0.11.5
- Implement TopicPartitionList in Ruby so we don't have to keep
  track of native objects.
- Support committing a topic partition list
- Add consumer assignment method

## 0.3.5 (2018-01-17)
- Fix crash when not waiting for delivery handles
- Run specs on Ruby 2.5

## 0.3.4 (2017-12-05)
- Bump librdkafka to 0.11.3

## 0.3.3 (2017-10-27)
- Fix bug that prevent display of `RdkafkaError` message

## 0.3.2 (2017-10-25)
- `add_topic` now supports using a partition count
- Add way to make errors clearer with an extra message
- Show topics in subscribe error message
- Show partition and topic in query watermark offsets error message

## 0.3.1 (2017-10-23)
- Bump librdkafka to 0.11.1
- Officially support ranges in `add_topic` for topic partition list.
- Add consumer lag calculator

## 0.3.0 (2017-10-17)
- Move both add topic methods to one `add_topic` in `TopicPartitionList`
- Add committed offsets to consumer
- Add query watermark offset to consumer

## 0.2.0 (2017-10-13)
- Some refactoring and add inline documentation

## 0.1.x (2017-09-10)
- Initial working version including producing and consuming<|MERGE_RESOLUTION|>--- conflicted
+++ resolved
@@ -1,12 +1,10 @@
 # Rdkafka Changelog
 
-<<<<<<< HEAD
 ## 0.23.0 (Unreleased)
 - [Enhancement] Bump librdkafka to 2.12.0.
-=======
+
 ## 0.22.2 (2025-10-09)
 - [Fix] Fix Github Action Ruby reference preventing non-compiled releases.
->>>>>>> bf205245
 
 ## 0.22.1 (2025-10-09)
 - [Enhancement] Optimize header processing to eliminate double hash lookups and method checking overhead.

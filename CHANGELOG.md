# Rdkafka Changelog

<<<<<<< HEAD
## 0.17.6 (2024-09-03)
=======
## 0.18.1 (Unreleased)
- [Enhancement] Use default oauth callback if none is passed (bachmanity1)
>>>>>>> c38a3894
- [Fix] Fix incorrectly behaving CI on failures. 
- [Fix] Fix invalid patches librdkafka references.

## 0.17.5 (2024-09-03)
- [Patch] Patch with "Add forward declaration to fix compilation without ssl" fix

## 0.17.4 (2024-09-02)
- [Enhancement] Bump librdkafka to 2.5.3
- [Enhancement] Do not release GVL on `rd_kafka_name` (ferrous26)
- [Fix] Fix unused variable reference in producer (lucasmvnascimento)

## 0.17.3 (2024-08-09)
- [Fix] Mitigate a case where FFI would not restart the background events callback dispatcher in forks.

## 0.17.2 (2024-08-07)
- [Enhancement] Support returning `#details` for errors that do have topic/partition related extra info.

## 0.17.1 (2024-08-01)
- [Enhancement] Support ability to release patches to librdkafka.
- [Patch] Patch cooperative-sticky assignments in librdkafka.

## 0.17.0 (2024-07-21)
- [Enhancement] Bump librdkafka to 2.5.0

## 0.16.1 (2024-07-10)
- [Feature] Add `#seek_by` to be able to seek for a message by topic, partition and offset (zinahia)
- [Change] Remove old producer timeout API warnings.
- [Fix] Switch to local release of librdkafka to mitigate its unavailability.

## 0.16.0 (2024-06-17)
- **[Breaking]** Messages without headers returned by `#poll` contain frozen empty hash.
- **[Breaking]** `HashWithSymbolKeysTreatedLikeStrings` has been removed so headers are regular hashes with string keys.
- [Enhancement] Bump librdkafka to 2.4.0
- [Enhancement] Save two objects on message produced and lower CPU usage on message produced with small improvements.
- [Fix] Remove support for Ruby 2.7. Supporting it was a bug since rest of the karafka ecosystem no longer supports it.

## 0.15.2 (2024-07-10)
- [Fix] Switch to local release of librdkafka to mitigate its unavailability.

## 0.15.1 (2024-05-09)
- **[Feature]** Provide ability to use topic config on a producer for custom behaviors per dispatch.
- [Enhancement] Use topic config reference cache for messages production to prevent topic objects allocation with each message.
- [Enhancement] Provide `Rrdkafka::Admin#describe_errors` to get errors descriptions (mensfeld)

## 0.15.0 (2024-04-26)
- **[Feature]** Oauthbearer token refresh callback (bruce-szalwinski-he)
- **[Feature]** Support incremental config describe + alter API (mensfeld)
- [Enhancement] name polling Thread as `rdkafka.native_kafka#<name>` (nijikon)
- [Enhancement] Replace time poll based wait engine with an event based to improve response times on blocking operations and wait (nijikon + mensfeld)
- [Enhancement] Allow for usage of the second regex engine of librdkafka by setting `RDKAFKA_DISABLE_REGEX_EXT` during build (mensfeld)
- [Enhancement] name polling Thread as `rdkafka.native_kafka#<name>` (nijikon)
- [Change] Allow for native kafka thread operations deferring and manual start for consumer, producer and admin.
- [Change] The `wait_timeout` argument in `AbstractHandle.wait` method is deprecated and will be removed in future versions without replacement. We don't rely on it's value anymore (nijikon)
- [Fix] Fix bogus case/when syntax. Levels 1, 2, and 6 previously defaulted to UNKNOWN (jjowdy)

## 0.14.11 (2024-07-10)
- [Fix] Switch to local release of librdkafka to mitigate its unavailability.

## 0.14.10 (2024-02-08)
- [Fix] Background logger stops working after forking causing memory leaks (mensfeld).

## 0.14.9 (2024-01-29)
- [Fix] Partition cache caches invalid `nil` result for `PARTITIONS_COUNT_TTL`.
- [Enhancement] Report `-1` instead of `nil` in case `partition_count` failure.

## 0.14.8 (2024-01-24)
- [Enhancement] Provide support for Nix OS (alexandriainfantino)
- [Enhancement] Skip intermediate array creation on delivery report callback execution (one per message) (mensfeld)

## 0.14.7 (2023-12-29)
- [Fix] Recognize that Karafka uses a custom partition object (fixed in 2.3.0) and ensure it is recognized.

## 0.14.6 (2023-12-29)
- **[Feature]** Support storing metadata alongside offsets via `rd_kafka_offsets_store` in `#store_offset` (mensfeld)
- [Enhancement] Increase the `#committed` default timeout from 1_200ms to 2000ms. This will compensate for network glitches and remote clusters operations and will align with metadata query timeout.

## 0.14.5 (2023-12-20)
- [Enhancement] Provide `label` producer handler and report reference for improved traceability.

## 0.14.4 (2023-12-19)
- [Enhancement] Add ability to store offsets in a transaction (mensfeld)

## 0.14.3 (2023-12-17)
- [Enhancement] Replace `rd_kafka_offset_store` with `rd_kafka_offsets_store` (mensfeld)
- [Fix] Missing ACL `RD_KAFKA_RESOURCE_BROKER` constant reference (mensfeld)
- [Change] Rename `matching_acl_pattern_type` to `matching_acl_resource_pattern_type` to align the whole API (mensfeld)

## 0.14.2 (2023-12-11)
- [Enhancement] Alias `topic_name` as `topic` in the delivery report (mensfeld)
- [Fix] Fix return type on `#rd_kafka_poll` (mensfeld)
- [Fix] `uint8_t` does not exist on Apple Silicon (mensfeld)

## 0.14.1 (2023-12-02)
- **[Feature]** Add `Admin#metadata` (mensfeld)
- **[Feature]** Add `Admin#create_partitions` (mensfeld)
- **[Feature]** Add `Admin#delete_group` utility (piotaixr)
- **[Feature]** Add Create and Delete ACL Feature To Admin Functions (vgnanasekaran)
- **[Enhancement]** Improve error reporting on `unknown_topic_or_part` and include missing topic (mensfeld)
- **[Enhancement]** Improve error reporting on consumer polling errors (mensfeld)

## 0.14.0 (2023-11-17)
- [Enhancement] Bump librdkafka to 2.3.0
- [Enhancement] Increase the `#lag` and `#query_watermark_offsets` default timeouts from 100ms to 1000ms. This will compensate for network glitches and remote clusters operations.

## 0.13.10 (2024-07-10)
- [Fix] Switch to local release of librdkafka to mitigate its unavailability.

## 0.13.9 (2023-11-07)
- [Enhancement] Expose alternative way of managing consumer events via a separate queue.
- [Enhancement] Allow for setting `statistics_callback` as nil to reset predefined settings configured by a different gem.

## 0.13.8 (2023-10-31)
- [Enhancement] Get consumer position (thijsc & mensfeld)

## 0.13.7 (2023-10-31)
- [Change] Drop support for Ruby 2.6 due to incompatibilities in usage of `ObjectSpace::WeakMap`
- [Fix] Fix dangling Opaque references.

## 0.13.6 (2023-10-17)
- **[Feature]** Support transactions API in the producer
- [Enhancement] Add `raise_response_error` flag to the `Rdkafka::AbstractHandle`.
- [Enhancement] Provide `#purge` to remove any outstanding requests from the producer.
- [Enhancement] Fix `#flush` does not handle the timeouts errors by making it return true if all flushed or false if failed. We do **not** raise an exception here to keep it backwards compatible.

## 0.13.5
- Fix DeliveryReport `create_result#error` being nil despite an error being associated with it

## 0.13.4
- Always call initial poll on librdkafka to make sure oauth bearer cb is handled pre-operations.

## 0.13.3
- Bump librdkafka to 2.2.0

## 0.13.2
- Ensure operations counter decrement is fully thread-safe
- Bump librdkafka to 2.1.1

## 0.13.1
- Add offsets_for_times method on consumer (timflapper)

## 0.13.0 (2023-07-24)
- Support cooperative sticky partition assignment in the rebalance callback (methodmissing)
- Support both string and symbol header keys (ColinDKelley)
- Handle tombstone messages properly (kgalieva)
- Add topic name to delivery report (maeve)
- Allow string partitioner config (mollyegibson)
- Fix documented type for DeliveryReport#error (jimmydo)
- Bump librdkafka to 2.0.2 (lmaia)
- Use finalizers to cleanly exit producer and admin (thijsc)
- Lock access to the native kafka client (thijsc)
- Fix potential race condition in multi-threaded producer (mensfeld)
- Fix leaking FFI resources in specs (mensfeld)
- Improve specs stability (mensfeld)
- Make metadata request timeout configurable (mensfeld)
- call_on_partitions_assigned and call_on_partitions_revoked only get a tpl passed in (thijsc)
- Support `#assignment_lost?` on a consumer to check for involuntary assignment revocation (mensfeld)
- Expose `#name` on the consumer and producer (mensfeld)
- Introduce producer partitions count metadata cache (mensfeld)
- Retry metadta fetches on certain errors with a backoff (mensfeld)
- Do not lock access to underlying native kafka client and rely on Karafka granular locking (mensfeld)

## 0.12.4 (2024-07-10)
- [Fix] Switch to local release of librdkafka to mitigate its unavailability.

## 0.12.3
- Include backtrace in non-raised binded errors.
- Include topic name in the delivery reports

## 0.12.2
- Increase the metadata default timeout from 250ms to 2 seconds. This should allow for working with remote clusters.

## 0.12.1
- Bumps librdkafka to 2.0.2 (lmaia)
- Add support for adding more partitions via Admin API

## 0.12.0 (2022-06-17)
- Bumps librdkafka to 1.9.0
- Fix crash on empty partition key (mensfeld)
- Pass the delivery handle to the callback (gvisokinskas)

## 0.11.0 (2021-11-17)
- Upgrade librdkafka to 1.8.2
- Bump supported minimum Ruby version to 2.6
- Better homebrew path detection

## 0.10.0 (2021-09-07)
- Upgrade librdkafka to 1.5.0
- Add error callback config

## 0.9.0 (2021-06-23)
- Fixes for Ruby 3.0
- Allow any callable object for callbacks (gremerritt)
- Reduce memory allocations in Rdkafka::Producer#produce (jturkel)
- Use queue as log callback to avoid unsafe calls from trap context (breunigs)
- Allow passing in topic configuration on create_topic (dezka)
- Add each_batch method to consumer (mgrosso)

## 0.8.1 (2020-12-07)
- Fix topic_flag behaviour and add tests for Metadata (geoff2k)
- Add topic admin interface (geoff2k)
- Raise an exception if @native_kafka is nil (geoff2k)
- Option to use zstd compression (jasonmartens)

## 0.8.0 (2020-06-02)
- Upgrade librdkafka to 1.4.0
- Integrate librdkafka metadata API and add partition_key (by Adithya-copart)
- Ruby 2.7 compatibility fix (by Geoff Thé)A
- Add error to delivery report (by Alex Stanovsky)
- Don't override CPPFLAGS and LDFLAGS if already set on Mac (by Hiroshi Hatake)
- Allow use of Rake 13.x and up (by Tomasz Pajor)

## 0.7.0 (2019-09-21)
- Bump librdkafka to 1.2.0 (by rob-as)
- Allow customizing the wait time for delivery report availability (by mensfeld)

## 0.6.0 (2019-07-23)
- Bump librdkafka to 1.1.0 (by Chris Gaffney)
- Implement seek (by breunigs)

## 0.5.0 (2019-04-11)
- Bump librdkafka to 1.0.0 (by breunigs)
- Add cluster and member information (by dmexe)
- Support message headers for consumer & producer (by dmexe)
- Add consumer rebalance listener (by dmexe)
- Implement pause/resume partitions (by dmexe)

## 0.4.2 (2019-01-12)
- Delivery callback for producer
- Document list param of commit method
- Use default Homebrew openssl location if present
- Consumer lag handles empty topics
- End iteration in consumer when it is closed
- Add support for storing message offsets
- Add missing runtime dependency to rake

## 0.4.1 (2018-10-19)
- Bump librdkafka to 0.11.6

## 0.4.0 (2018-09-24)
- Improvements in librdkafka archive download
- Add global statistics callback
- Use Time for timestamps, potentially breaking change if you
  rely on the previous behavior where it returns an integer with
  the number of milliseconds.
- Bump librdkafka to 0.11.5
- Implement TopicPartitionList in Ruby so we don't have to keep
  track of native objects.
- Support committing a topic partition list
- Add consumer assignment method

## 0.3.5 (2018-01-17)
- Fix crash when not waiting for delivery handles
- Run specs on Ruby 2.5

## 0.3.4 (2017-12-05)
- Bump librdkafka to 0.11.3

## 0.3.3 (2017-10-27)
- Fix bug that prevent display of `RdkafkaError` message

## 0.3.2 (2017-10-25)
- `add_topic` now supports using a partition count
- Add way to make errors clearer with an extra message
- Show topics in subscribe error message
- Show partition and topic in query watermark offsets error message

## 0.3.1 (2017-10-23)
- Bump librdkafka to 0.11.1
- Officially support ranges in `add_topic` for topic partition list.
- Add consumer lag calculator

## 0.3.0 (2017-10-17)
- Move both add topic methods to one `add_topic` in `TopicPartitionList`
- Add committed offsets to consumer
- Add query watermark offset to consumer

## 0.2.0 (2017-10-13)
- Some refactoring and add inline documentation

## 0.1.x (2017-09-10)
- Initial working version including producing and consuming<|MERGE_RESOLUTION|>--- conflicted
+++ resolved
@@ -1,11 +1,9 @@
 # Rdkafka Changelog
 
-<<<<<<< HEAD
+## 0.17.7 (Unreleased)
+- [Enhancement] Use default oauth callback if none is passed (bachmanity1)
+
 ## 0.17.6 (2024-09-03)
-=======
-## 0.18.1 (Unreleased)
-- [Enhancement] Use default oauth callback if none is passed (bachmanity1)
->>>>>>> c38a3894
 - [Fix] Fix incorrectly behaving CI on failures. 
 - [Fix] Fix invalid patches librdkafka references.
 

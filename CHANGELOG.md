--- conflicted
+++ resolved
@@ -1,16 +1,10 @@
 # Rdkafka Changelog
 
-<<<<<<< HEAD
 ## 0.21.0 (Unreleased)
+- [Enhancement] Support ARM64 Gnu precompilation.
 - [Enhancement] Bump librdkafka to 2.11.0
 
 ## 0.20.1 (2025-07-17)
-=======
-## 0.22.3 (Unreleased)
-- [Enhancement] Support ARM64 Gnu precompilation.
-
-## 0.22.2 (2025-07-21)
->>>>>>> 6e7a5775
 - [Enhancement] Drastically increase number of platforms in the integration suite
 - [Fix] Support Ubuntu `22.04` and older Alpine precompiled versions
 - [Fix] FFI::DynamicLibrary.load_library': Could not open library

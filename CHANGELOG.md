# Rdkafka Changelog

<<<<<<< HEAD
## 0.24.0 (2025-12-09)
- **[Breaking]** Default `AbstractHandle#wait` timeout changed from `60` seconds to `Defaults::HANDLE_WAIT_TIMEOUT_MS / 1000.0` (60.0 seconds). While the value is the same, code relying on the exact integer type may need adjustment.
- [Enhancement] Add `Rdkafka::Defaults` module with centralized timeout constants (aligning with upstream refactor).
- [Enhancement] Extract all hardcoded timeout values to named constants for better maintainability and discoverability.

## 0.23.1 (2025-11-14)
- **[Feature]** Add integrated fatal error handling in `RdkafkaError.validate!` - automatically detects and handles fatal errors (-150) with single entrypoint API.
- [Enhancement] Add optional `client_ptr` parameter to `validate!` for automatic fatal error remapping to actual underlying error codes.
- [Enhancement] Update all Producer and Consumer `validate!` calls to provide `client_ptr` for comprehensive fatal error handling.
- [Enhancement] Add `rd_kafka_fatal_error()` FFI binding to retrieve actual fatal error details.
- [Enhancement] Add `rd_kafka_test_fatal_error()` FFI binding for testing fatal error scenarios.
- [Enhancement] Add `RdkafkaError.build_fatal` class method for centralized fatal error construction.
- [Enhancement] Add comprehensive tests for fatal error handling including unit tests and integration tests.
- [Enhancement] Add `RD_KAFKA_PARTITION_UA` constant for unassigned partition (-1).
- [Enhancement] Replace magic numbers with named constants: use `RD_KAFKA_RESP_ERR_NO_ERROR` instead of `0` for error code checks (18 instances) and `RD_KAFKA_PARTITION_UA` instead of `-1` for partition values (9 instances) across the codebase for better code clarity and maintainability.
- [Enhancement] Add `Rdkafka::Testing` module for testing fatal error scenarios on both producers and consumers.
- [Deprecated] `RdkafkaError.validate_fatal!` - use `validate!` with `client_ptr` parameter instead.

## 0.23.0 (2025-11-01)
- [Enhancement] Bump librdkafka to 2.12.1.
=======
## 0.25.0 (Unreleased)
- **[Breaking]** Change `AbstractHandle#wait` parameter from `max_wait_timeout:` (seconds) to `max_wait_timeout_ms:` (milliseconds).
- **[Breaking]** Change `PartitionsCountCache` constructor parameter from `ttl` (seconds) to `ttl_ms` (milliseconds).
- [Enhancement] Extract all timeout defaults to `Rdkafka::Defaults` module for discoverability and per-call overrides (#310). All time-related values are now in milliseconds for consistency.
- [Enhancement] Add `timeout_ms` parameter to `Consumer#each` for configurable poll timeout.
- [Enhancement] Extract non-time configuration values (`METADATA_MAX_RETRIES`, `PARTITIONS_COUNT_CACHE_TTL_MS`) to `Rdkafka::Defaults` module.
- [Enhancement] Bump librdkafka to `2.12.1`
- [Enhancement] Add descriptive error messages for glibc compatibility issues with instructions for resolution (#654)
- [Enhancement] Replace magic numbers with named constants throughout codebase for improved readability and maintainability

## 0.24.2 (2025-10-31)
>>>>>>> f61ed197
- [Enhancement] Force lock FFI to 1.17.1 or higher to include critical bug fixes around GCC, write barriers, and thread restarts for forks.
- [Fix] Fix for Core dump when providing extensions to oauthbearer_set_token (dssjoblom)

## 0.22.2 (2025-10-09)
- [Fix] Fix Github Action Ruby reference preventing non-compiled releases.

## 0.22.1 (2025-10-09)
- [Enhancement] Optimize header processing to eliminate double hash lookups and method checking overhead.
- [Enhancement] Optimize producer header processing with early returns and efficient array operations (69% faster for nil headers, 41% faster for empty headers, 12-32% faster when headers are present, with larger improvements for complex header scenarios).

## 0.22.0 (2025-09-26)
- **[EOL]** Drop support for Ruby 3.1 to move forward with the fiber scheduler work.
- [Enhancement] Bump librdkafka to 2.11.1.
- [Enhancement] Improve sigstore attestation for precompiled releases.
- [Fix] Fix incorrectly set default SSL certs dir.
- [Fix] Disable OpenSSL Heartbeats during compilation.

## 0.21.0 (2025-08-18)
- [Enhancement] Support explicit Debian testing due to lib issues.
- [Enhancement] Support ARM64 Gnu precompilation.
- [Enhancement] Bump librdkafka to 2.11.0.
- [Enhancement] Improve what symbols are exposed outside of the precompiled extensions.
- [Enhancement] Introduce an integration suite layer for non RSpec specs execution.
- [Fix] Add `json` gem as a dependency (was missing but used).

## 0.20.1 (2025-07-17)
- [Enhancement] Drastically increase number of platforms in the integration suite
- [Fix] Support Ubuntu `22.04` and older Alpine precompiled versions
- [Fix] FFI::DynamicLibrary.load_library': Could not open library
- [Change] Add new CI action to trigger auto-doc refresh.

## 0.20.0 (2025-07-17)
- **[Feature]** Add precompiled `x86_64-linux-gnu` setup.
- **[Feature]** Add precompiled `x86_64-linux-musl` setup.
- **[Feature]** Add precompiled `macos_arm64` setup.
- [Enhancement] Run all specs on each of the platforms with and without precompilation.
- [Enhancement] Support transactional id in the ACL API.
- [Fix] Fix a case where using empty key on the `musl` architecture would cause a segfault.
- [Fix] Fix for null pointer reference bypass on empty string being too wide causing segfault.

**Note**: Precompiled extensions are a new feature in this release. While they significantly improve installation speed and reduce build dependencies, they should be thoroughly tested in your staging environment before deploying to production. If you encounter any issues with precompiled extensions, you can fall back to building from sources. For more information, see the [Native Extensions documentation](https://karafka.io/docs/Development-Native-Extensions/).

## 0.19.5 (2025-05-30)
- [Enhancement] Allow for producing to non-existing topics with `key` and `partition_key` present.

## 0.19.4 (2025-05-23)
- [Change] Move to trusted-publishers and remove signing since no longer needed.

## 0.19.3 (2025-05-23)
- [Enhancement] Include broker message in the error full message if provided.

## 0.19.2 (2025-05-20)
- [Enhancement] Replace TTL-based partition count cache with a global cache that reuses `librdkafka` statistics data when possible.
- [Enhancement] Roll out experimental jruby support.
- [Fix] Fix issue where post-closed producer C topics refs would not be cleaned.
- [Fix] Fiber causes Segmentation Fault.
- [Change] Move to trusted-publishers and remove signing since no longer needed.

## 0.19.1 (2025-04-07)
- [Enhancement] Support producing and consuming of headers with mulitple values (KIP-82).
- [Enhancement] Allow native Kafka customization poll time.

## 0.19.0 (2025-01-20)
- **[Breaking]** Deprecate and remove `#each_batch` due to data consistency concerns.
- [Enhancement] Bump librdkafka to 2.8.0
- [Fix] Restore `Rdkafka::Bindings.rd_kafka_global_init` as it was not the source of the original issue.

## 0.18.1 (2024-12-04)
- [Fix] Do not run `Rdkafka::Bindings.rd_kafka_global_init` on require to prevent some of macos versions from hanging on Puma fork.

## 0.18.0 (2024-11-26)
- **[EOL]** Drop Ruby 3.0 support
- [Enhancement] Bump librdkafka to 2.6.1
- [Enhancement] Use default oauth callback if none is passed (bachmanity1)
- [Enhancement] Expose `rd_kafka_global_init` to mitigate macos forking issues.
- [Patch] Retire no longer needed cooperative-sticky patch.

## 0.17.6 (2024-09-03)
- [Fix] Fix incorrectly behaving CI on failures. 
- [Fix] Fix invalid patches librdkafka references.

## 0.17.5 (2024-09-03)
- [Patch] Patch with "Add forward declaration to fix compilation without ssl" fix

## 0.17.4 (2024-09-02)
- [Enhancement] Bump librdkafka to 2.5.3
- [Enhancement] Do not release GVL on `rd_kafka_name` (ferrous26)
- [Fix] Fix unused variable reference in producer (lucasmvnascimento)

## 0.17.3 (2024-08-09)
- [Fix] Mitigate a case where FFI would not restart the background events callback dispatcher in forks.

## 0.17.2 (2024-08-07)
- [Enhancement] Support returning `#details` for errors that do have topic/partition related extra info.

## 0.17.1 (2024-08-01)
- [Enhancement] Support ability to release patches to librdkafka.
- [Patch] Patch cooperative-sticky assignments in librdkafka.

## 0.17.0 (2024-07-21)
- [Enhancement] Bump librdkafka to 2.5.0

## 0.16.1 (2024-07-10)
- [Feature] Add `#seek_by` to be able to seek for a message by topic, partition and offset (zinahia)
- [Change] Remove old producer timeout API warnings.
- [Fix] Switch to local release of librdkafka to mitigate its unavailability.

## 0.16.0 (2024-06-17)
- **[Breaking]** Messages without headers returned by `#poll` contain frozen empty hash.
- **[Breaking]** `HashWithSymbolKeysTreatedLikeStrings` has been removed so headers are regular hashes with string keys.
- [Enhancement] Bump librdkafka to 2.4.0
- [Enhancement] Save two objects on message produced and lower CPU usage on message produced with small improvements.
- **[EOL]** Remove support for Ruby 2.7. Supporting it was a bug since rest of the karafka ecosystem no longer supports it.

## 0.15.2 (2024-07-10)
- [Fix] Switch to local release of librdkafka to mitigate its unavailability.

## 0.15.1 (2024-05-09)
- **[Feature]** Provide ability to use topic config on a producer for custom behaviors per dispatch.
- [Enhancement] Use topic config reference cache for messages production to prevent topic objects allocation with each message.
- [Enhancement] Provide `Rrdkafka::Admin#describe_errors` to get errors descriptions (mensfeld)

## 0.15.0 (2024-04-26)
- **[Feature]** Oauthbearer token refresh callback (bruce-szalwinski-he)
- **[Feature]** Support incremental config describe + alter API (mensfeld)
- [Enhancement] name polling Thread as `rdkafka.native_kafka#<name>` (nijikon)
- [Enhancement] Replace time poll based wait engine with an event based to improve response times on blocking operations and wait (nijikon + mensfeld)
- [Enhancement] Allow for usage of the second regex engine of librdkafka by setting `RDKAFKA_DISABLE_REGEX_EXT` during build (mensfeld)
- [Enhancement] name polling Thread as `rdkafka.native_kafka#<name>` (nijikon)
- [Change] Allow for native kafka thread operations deferring and manual start for consumer, producer and admin.
- [Change] The `wait_timeout` argument in `AbstractHandle.wait` method is deprecated and will be removed in future versions without replacement. We don't rely on it's value anymore (nijikon)
- [Fix] Fix bogus case/when syntax. Levels 1, 2, and 6 previously defaulted to UNKNOWN (jjowdy)

## 0.14.11 (2024-07-10)
- [Fix] Switch to local release of librdkafka to mitigate its unavailability.

## 0.14.10 (2024-02-08)
- [Fix] Background logger stops working after forking causing memory leaks (mensfeld).

## 0.14.9 (2024-01-29)
- [Fix] Partition cache caches invalid `nil` result for `PARTITIONS_COUNT_TTL`.
- [Enhancement] Report `-1` instead of `nil` in case `partition_count` failure.

## 0.14.8 (2024-01-24)
- [Enhancement] Provide support for Nix OS (alexandriainfantino)
- [Enhancement] Skip intermediate array creation on delivery report callback execution (one per message) (mensfeld)

## 0.14.7 (2023-12-29)
- [Fix] Recognize that Karafka uses a custom partition object (fixed in 2.3.0) and ensure it is recognized.

## 0.14.6 (2023-12-29)
- **[Feature]** Support storing metadata alongside offsets via `rd_kafka_offsets_store` in `#store_offset` (mensfeld)
- [Enhancement] Increase the `#committed` default timeout from 1_200ms to 2000ms. This will compensate for network glitches and remote clusters operations and will align with metadata query timeout.

## 0.14.5 (2023-12-20)
- [Enhancement] Provide `label` producer handler and report reference for improved traceability.

## 0.14.4 (2023-12-19)
- [Enhancement] Add ability to store offsets in a transaction (mensfeld)

## 0.14.3 (2023-12-17)
- [Enhancement] Replace `rd_kafka_offset_store` with `rd_kafka_offsets_store` (mensfeld)
- [Fix] Missing ACL `RD_KAFKA_RESOURCE_BROKER` constant reference (mensfeld)
- [Change] Rename `matching_acl_pattern_type` to `matching_acl_resource_pattern_type` to align the whole API (mensfeld)

## 0.14.2 (2023-12-11)
- [Enhancement] Alias `topic_name` as `topic` in the delivery report (mensfeld)
- [Fix] Fix return type on `#rd_kafka_poll` (mensfeld)
- [Fix] `uint8_t` does not exist on Apple Silicon (mensfeld)

## 0.14.1 (2023-12-02)
- **[Feature]** Add `Admin#metadata` (mensfeld)
- **[Feature]** Add `Admin#create_partitions` (mensfeld)
- **[Feature]** Add `Admin#delete_group` utility (piotaixr)
- **[Feature]** Add Create and Delete ACL Feature To Admin Functions (vgnanasekaran)
- **[Enhancement]** Improve error reporting on `unknown_topic_or_part` and include missing topic (mensfeld)
- **[Enhancement]** Improve error reporting on consumer polling errors (mensfeld)

## 0.14.0 (2023-11-17)
- [Enhancement] Bump librdkafka to 2.3.0
- [Enhancement] Increase the `#lag` and `#query_watermark_offsets` default timeouts from 100ms to 1000ms. This will compensate for network glitches and remote clusters operations.

## 0.13.10 (2024-07-10)
- [Fix] Switch to local release of librdkafka to mitigate its unavailability.

## 0.13.9 (2023-11-07)
- [Enhancement] Expose alternative way of managing consumer events via a separate queue.
- [Enhancement] Allow for setting `statistics_callback` as nil to reset predefined settings configured by a different gem.

## 0.13.8 (2023-10-31)
- [Enhancement] Get consumer position (thijsc & mensfeld)

## 0.13.7 (2023-10-31)
- **[EOL]** Drop support for Ruby 2.6 due to incompatibilities in usage of `ObjectSpace::WeakMap`
- [Fix] Fix dangling Opaque references.

## 0.13.6 (2023-10-17)
- **[Feature]** Support transactions API in the producer
- [Enhancement] Add `raise_response_error` flag to the `Rdkafka::AbstractHandle`.
- [Enhancement] Provide `#purge` to remove any outstanding requests from the producer.
- [Enhancement] Fix `#flush` does not handle the timeouts errors by making it return true if all flushed or false if failed. We do **not** raise an exception here to keep it backwards compatible.

## 0.13.5
- Fix DeliveryReport `create_result#error` being nil despite an error being associated with it

## 0.13.4
- Always call initial poll on librdkafka to make sure oauth bearer cb is handled pre-operations.

## 0.13.3
- Bump librdkafka to 2.2.0

## 0.13.2
- Ensure operations counter decrement is fully thread-safe
- Bump librdkafka to 2.1.1

## 0.13.1
- Add offsets_for_times method on consumer (timflapper)

## 0.13.0 (2023-07-24)
- Support cooperative sticky partition assignment in the rebalance callback (methodmissing)
- Support both string and symbol header keys (ColinDKelley)
- Handle tombstone messages properly (kgalieva)
- Add topic name to delivery report (maeve)
- Allow string partitioner config (mollyegibson)
- Fix documented type for DeliveryReport#error (jimmydo)
- Bump librdkafka to 2.0.2 (lmaia)
- Use finalizers to cleanly exit producer and admin (thijsc)
- Lock access to the native kafka client (thijsc)
- Fix potential race condition in multi-threaded producer (mensfeld)
- Fix leaking FFI resources in specs (mensfeld)
- Improve specs stability (mensfeld)
- Make metadata request timeout configurable (mensfeld)
- call_on_partitions_assigned and call_on_partitions_revoked only get a tpl passed in (thijsc)
- Support `#assignment_lost?` on a consumer to check for involuntary assignment revocation (mensfeld)
- Expose `#name` on the consumer and producer (mensfeld)
- Introduce producer partitions count metadata cache (mensfeld)
- Retry metadta fetches on certain errors with a backoff (mensfeld)
- Do not lock access to underlying native kafka client and rely on Karafka granular locking (mensfeld)

## 0.12.4 (2024-07-10)
- [Fix] Switch to local release of librdkafka to mitigate its unavailability.

## 0.12.3
- Include backtrace in non-raised binded errors.
- Include topic name in the delivery reports

## 0.12.2
- Increase the metadata default timeout from 250ms to 2 seconds. This should allow for working with remote clusters.

## 0.12.1
- Bumps librdkafka to 2.0.2 (lmaia)
- Add support for adding more partitions via Admin API

## 0.12.0 (2022-06-17)
- Bumps librdkafka to 1.9.0
- Fix crash on empty partition key (mensfeld)
- Pass the delivery handle to the callback (gvisokinskas)

## 0.11.0 (2021-11-17)
- Upgrade librdkafka to 1.8.2
- **[EOL]** Bump supported minimum Ruby version to 2.6
- Better homebrew path detection

## 0.10.0 (2021-09-07)
- Upgrade librdkafka to 1.5.0
- Add error callback config

## 0.9.0 (2021-06-23)
- Fixes for Ruby 3.0
- Allow any callable object for callbacks (gremerritt)
- Reduce memory allocations in Rdkafka::Producer#produce (jturkel)
- Use queue as log callback to avoid unsafe calls from trap context (breunigs)
- Allow passing in topic configuration on create_topic (dezka)
- Add each_batch method to consumer (mgrosso)

## 0.8.1 (2020-12-07)
- Fix topic_flag behaviour and add tests for Metadata (geoff2k)
- Add topic admin interface (geoff2k)
- Raise an exception if @native_kafka is nil (geoff2k)
- Option to use zstd compression (jasonmartens)

## 0.8.0 (2020-06-02)
- Upgrade librdkafka to 1.4.0
- Integrate librdkafka metadata API and add partition_key (by Adithya-copart)
- Ruby 2.7 compatibility fix (by Geoff Thé)A
- Add error to delivery report (by Alex Stanovsky)
- Don't override CPPFLAGS and LDFLAGS if already set on Mac (by Hiroshi Hatake)
- Allow use of Rake 13.x and up (by Tomasz Pajor)

## 0.7.0 (2019-09-21)
- Bump librdkafka to 1.2.0 (by rob-as)
- Allow customizing the wait time for delivery report availability (by mensfeld)

## 0.6.0 (2019-07-23)
- Bump librdkafka to 1.1.0 (by Chris Gaffney)
- Implement seek (by breunigs)

## 0.5.0 (2019-04-11)
- Bump librdkafka to 1.0.0 (by breunigs)
- Add cluster and member information (by dmexe)
- Support message headers for consumer & producer (by dmexe)
- Add consumer rebalance listener (by dmexe)
- Implement pause/resume partitions (by dmexe)

## 0.4.2 (2019-01-12)
- Delivery callback for producer
- Document list param of commit method
- Use default Homebrew openssl location if present
- Consumer lag handles empty topics
- End iteration in consumer when it is closed
- Add support for storing message offsets
- Add missing runtime dependency to rake

## 0.4.1 (2018-10-19)
- Bump librdkafka to 0.11.6

## 0.4.0 (2018-09-24)
- Improvements in librdkafka archive download
- Add global statistics callback
- Use Time for timestamps, potentially breaking change if you
  rely on the previous behavior where it returns an integer with
  the number of milliseconds.
- Bump librdkafka to 0.11.5
- Implement TopicPartitionList in Ruby so we don't have to keep
  track of native objects.
- Support committing a topic partition list
- Add consumer assignment method

## 0.3.5 (2018-01-17)
- Fix crash when not waiting for delivery handles
- Run specs on Ruby 2.5

## 0.3.4 (2017-12-05)
- Bump librdkafka to 0.11.3

## 0.3.3 (2017-10-27)
- Fix bug that prevent display of `RdkafkaError` message

## 0.3.2 (2017-10-25)
- `add_topic` now supports using a partition count
- Add way to make errors clearer with an extra message
- Show topics in subscribe error message
- Show partition and topic in query watermark offsets error message

## 0.3.1 (2017-10-23)
- Bump librdkafka to 0.11.1
- Officially support ranges in `add_topic` for topic partition list.
- Add consumer lag calculator

## 0.3.0 (2017-10-17)
- Move both add topic methods to one `add_topic` in `TopicPartitionList`
- Add committed offsets to consumer
- Add query watermark offset to consumer

## 0.2.0 (2017-10-13)
- Some refactoring and add inline documentation

## 0.1.x (2017-09-10)
- Initial working version including producing and consuming<|MERGE_RESOLUTION|>--- conflicted
+++ resolved
@@ -1,27 +1,5 @@
 # Rdkafka Changelog
 
-<<<<<<< HEAD
-## 0.24.0 (2025-12-09)
-- **[Breaking]** Default `AbstractHandle#wait` timeout changed from `60` seconds to `Defaults::HANDLE_WAIT_TIMEOUT_MS / 1000.0` (60.0 seconds). While the value is the same, code relying on the exact integer type may need adjustment.
-- [Enhancement] Add `Rdkafka::Defaults` module with centralized timeout constants (aligning with upstream refactor).
-- [Enhancement] Extract all hardcoded timeout values to named constants for better maintainability and discoverability.
-
-## 0.23.1 (2025-11-14)
-- **[Feature]** Add integrated fatal error handling in `RdkafkaError.validate!` - automatically detects and handles fatal errors (-150) with single entrypoint API.
-- [Enhancement] Add optional `client_ptr` parameter to `validate!` for automatic fatal error remapping to actual underlying error codes.
-- [Enhancement] Update all Producer and Consumer `validate!` calls to provide `client_ptr` for comprehensive fatal error handling.
-- [Enhancement] Add `rd_kafka_fatal_error()` FFI binding to retrieve actual fatal error details.
-- [Enhancement] Add `rd_kafka_test_fatal_error()` FFI binding for testing fatal error scenarios.
-- [Enhancement] Add `RdkafkaError.build_fatal` class method for centralized fatal error construction.
-- [Enhancement] Add comprehensive tests for fatal error handling including unit tests and integration tests.
-- [Enhancement] Add `RD_KAFKA_PARTITION_UA` constant for unassigned partition (-1).
-- [Enhancement] Replace magic numbers with named constants: use `RD_KAFKA_RESP_ERR_NO_ERROR` instead of `0` for error code checks (18 instances) and `RD_KAFKA_PARTITION_UA` instead of `-1` for partition values (9 instances) across the codebase for better code clarity and maintainability.
-- [Enhancement] Add `Rdkafka::Testing` module for testing fatal error scenarios on both producers and consumers.
-- [Deprecated] `RdkafkaError.validate_fatal!` - use `validate!` with `client_ptr` parameter instead.
-
-## 0.23.0 (2025-11-01)
-- [Enhancement] Bump librdkafka to 2.12.1.
-=======
 ## 0.25.0 (Unreleased)
 - **[Breaking]** Change `AbstractHandle#wait` parameter from `max_wait_timeout:` (seconds) to `max_wait_timeout_ms:` (milliseconds).
 - **[Breaking]** Change `PartitionsCountCache` constructor parameter from `ttl` (seconds) to `ttl_ms` (milliseconds).
@@ -33,224 +11,159 @@
 - [Enhancement] Replace magic numbers with named constants throughout codebase for improved readability and maintainability
 
 ## 0.24.2 (2025-10-31)
->>>>>>> f61ed197
 - [Enhancement] Force lock FFI to 1.17.1 or higher to include critical bug fixes around GCC, write barriers, and thread restarts for forks.
 - [Fix] Fix for Core dump when providing extensions to oauthbearer_set_token (dssjoblom)
 
-## 0.22.2 (2025-10-09)
+## 0.24.1 (2025-10-10)
 - [Fix] Fix Github Action Ruby reference preventing non-compiled releases.
 
-## 0.22.1 (2025-10-09)
-- [Enhancement] Optimize header processing to eliminate double hash lookups and method checking overhead.
-- [Enhancement] Optimize producer header processing with early returns and efficient array operations (69% faster for nil headers, 41% faster for empty headers, 12-32% faster when headers are present, with larger improvements for complex header scenarios).
-
-## 0.22.0 (2025-09-26)
-- **[EOL]** Drop support for Ruby 3.1 to move forward with the fiber scheduler work.
-- [Enhancement] Bump librdkafka to 2.11.1.
+## 0.24.0 (2025-10-10)
+- [Enhancement] Bump librdkafka to `2.11.1`
+
+## 0.23.1 (2025-09-25)
 - [Enhancement] Improve sigstore attestation for precompiled releases.
 - [Fix] Fix incorrectly set default SSL certs dir.
 - [Fix] Disable OpenSSL Heartbeats during compilation.
 
-## 0.21.0 (2025-08-18)
+## 0.23.0 (2025-09-04)
+- **[EOL]** Drop support for Ruby 3.1 to move forward with the fiber scheduler work.
+- [Enhancement] Bump librdkafka to `2.11.0`
 - [Enhancement] Support explicit Debian testing due to lib issues.
 - [Enhancement] Support ARM64 Gnu precompilation.
-- [Enhancement] Bump librdkafka to 2.11.0.
 - [Enhancement] Improve what symbols are exposed outside of the precompiled extensions.
 - [Enhancement] Introduce an integration suite layer for non RSpec specs execution.
 - [Fix] Add `json` gem as a dependency (was missing but used).
 
-## 0.20.1 (2025-07-17)
+## 0.22.2 (2025-07-21)
 - [Enhancement] Drastically increase number of platforms in the integration suite
 - [Fix] Support Ubuntu `22.04` and older Alpine precompiled versions
 - [Fix] FFI::DynamicLibrary.load_library': Could not open library
 - [Change] Add new CI action to trigger auto-doc refresh.
 
-## 0.20.0 (2025-07-17)
+## 0.22.1 (2025-07-17)
+- [Fix] Fix `Rakefile` being available in the precompiled versions causing build failures.
+
+## 0.22.0 (2025-07-17)
 - **[Feature]** Add precompiled `x86_64-linux-gnu` setup.
 - **[Feature]** Add precompiled `x86_64-linux-musl` setup.
 - **[Feature]** Add precompiled `macos_arm64` setup.
+- [Fix] Fix a case where using empty key on the `musl` architecture would cause a segfault.
+- [Fix] Fix for null pointer reference bypass on empty string being too wide causing segfault.
+- [Enhancement] Allow for producing to non-existing topics with `key` and `partition_key` present.
+- [Enhancement] Replace TTL-based partition count cache with a global cache that reuses `librdkafka` statistics data when possible.
+- [Enhancement] Support producing and consuming of headers with mulitple values (KIP-82).
+- [Enhancement] Allow native Kafka customization poll time.
+- [Enhancement] Roll out experimental jruby support.
 - [Enhancement] Run all specs on each of the platforms with and without precompilation.
 - [Enhancement] Support transactional id in the ACL API.
-- [Fix] Fix a case where using empty key on the `musl` architecture would cause a segfault.
-- [Fix] Fix for null pointer reference bypass on empty string being too wide causing segfault.
-
-**Note**: Precompiled extensions are a new feature in this release. While they significantly improve installation speed and reduce build dependencies, they should be thoroughly tested in your staging environment before deploying to production. If you encounter any issues with precompiled extensions, you can fall back to building from sources. For more information, see the [Native Extensions documentation](https://karafka.io/docs/Development-Native-Extensions/).
-
-## 0.19.5 (2025-05-30)
-- [Enhancement] Allow for producing to non-existing topics with `key` and `partition_key` present.
-
-## 0.19.4 (2025-05-23)
-- [Change] Move to trusted-publishers and remove signing since no longer needed.
-
-## 0.19.3 (2025-05-23)
-- [Enhancement] Include broker message in the error full message if provided.
-
-## 0.19.2 (2025-05-20)
-- [Enhancement] Replace TTL-based partition count cache with a global cache that reuses `librdkafka` statistics data when possible.
-- [Enhancement] Roll out experimental jruby support.
 - [Fix] Fix issue where post-closed producer C topics refs would not be cleaned.
 - [Fix] Fiber causes Segmentation Fault.
 - [Change] Move to trusted-publishers and remove signing since no longer needed.
 
-## 0.19.1 (2025-04-07)
-- [Enhancement] Support producing and consuming of headers with mulitple values (KIP-82).
-- [Enhancement] Allow native Kafka customization poll time.
-
-## 0.19.0 (2025-01-20)
+**Note**: Precompiled extensions are a new feature in this release. While they significantly improve installation speed and reduce build dependencies, they should be thoroughly tested in your staging environment before deploying to production. If you encounter any issues with precompiled extensions, you can fall back to building from sources. For more information, see the [Native Extensions documentation](https://karafka.io/docs/Development-Native-Extensions/).
+
+## 0.21.0 (2025-02-13)
+- [Enhancement] Bump librdkafka to `2.8.0`
+
+## 0.20.0 (2025-01-07)
 - **[Breaking]** Deprecate and remove `#each_batch` due to data consistency concerns.
-- [Enhancement] Bump librdkafka to 2.8.0
-- [Fix] Restore `Rdkafka::Bindings.rd_kafka_global_init` as it was not the source of the original issue.
-
-## 0.18.1 (2024-12-04)
-- [Fix] Do not run `Rdkafka::Bindings.rd_kafka_global_init` on require to prevent some of macos versions from hanging on Puma fork.
-
-## 0.18.0 (2024-11-26)
+- [Enhancement] Bump librdkafka to `2.6.1`
+- [Enhancement] Expose `rd_kafka_global_init` to mitigate macos forking issues.
+- [Enhancement] Avoid clobbering LDFLAGS and CPPFLAGS if in a nix prepared environment (secobarbital).
+- [Patch] Retire no longer needed cooperative-sticky patch.
+
+## 0.19.0 (2024-10-01)
 - **[EOL]** Drop Ruby 3.0 support
-- [Enhancement] Bump librdkafka to 2.6.1
+- [Enhancement] Update `librdkafka` to `2.5.3`
 - [Enhancement] Use default oauth callback if none is passed (bachmanity1)
-- [Enhancement] Expose `rd_kafka_global_init` to mitigate macos forking issues.
-- [Patch] Retire no longer needed cooperative-sticky patch.
-
-## 0.17.6 (2024-09-03)
 - [Fix] Fix incorrectly behaving CI on failures. 
-- [Fix] Fix invalid patches librdkafka references.
-
-## 0.17.5 (2024-09-03)
 - [Patch] Patch with "Add forward declaration to fix compilation without ssl" fix
 
-## 0.17.4 (2024-09-02)
-- [Enhancement] Bump librdkafka to 2.5.3
+## 0.18.0 (2024-09-02)
+- [Enhancement] Update `librdkafka` to `2.5.0`
 - [Enhancement] Do not release GVL on `rd_kafka_name` (ferrous26)
+- [Patch] Patch cooperative-sticky assignments in librdkafka.
+- [Fix] Mitigate a case where FFI would not restart the background events callback dispatcher in forks
 - [Fix] Fix unused variable reference in producer (lucasmvnascimento)
 
-## 0.17.3 (2024-08-09)
-- [Fix] Mitigate a case where FFI would not restart the background events callback dispatcher in forks.
-
-## 0.17.2 (2024-08-07)
-- [Enhancement] Support returning `#details` for errors that do have topic/partition related extra info.
-
-## 0.17.1 (2024-08-01)
+## 0.17.0 (2024-08-03)
+- [Feature] Add `#seek_by` to be able to seek for a message by topic, partition and offset (zinahia)
+- [Enhancement] Update `librdkafka` to `2.4.0`
 - [Enhancement] Support ability to release patches to librdkafka.
-- [Patch] Patch cooperative-sticky assignments in librdkafka.
-
-## 0.17.0 (2024-07-21)
-- [Enhancement] Bump librdkafka to 2.5.0
+- [Change] Remove old producer timeout API warnings.
+- [Fix] Switch to local release of librdkafka to mitigate its unavailability.
 
 ## 0.16.1 (2024-07-10)
-- [Feature] Add `#seek_by` to be able to seek for a message by topic, partition and offset (zinahia)
-- [Change] Remove old producer timeout API warnings.
-- [Fix] Switch to local release of librdkafka to mitigate its unavailability.
-
-## 0.16.0 (2024-06-17)
+- [Fix] Switch to local release of librdkafka to mitigate its unavailability.
+
+## 0.16.0 (2024-06-13)
+- **[EOL]** Retire support for Ruby 2.7.
 - **[Breaking]** Messages without headers returned by `#poll` contain frozen empty hash.
 - **[Breaking]** `HashWithSymbolKeysTreatedLikeStrings` has been removed so headers are regular hashes with string keys.
-- [Enhancement] Bump librdkafka to 2.4.0
-- [Enhancement] Save two objects on message produced and lower CPU usage on message produced with small improvements.
-- **[EOL]** Remove support for Ruby 2.7. Supporting it was a bug since rest of the karafka ecosystem no longer supports it.
-
-## 0.15.2 (2024-07-10)
-- [Fix] Switch to local release of librdkafka to mitigate its unavailability.
-
-## 0.15.1 (2024-05-09)
+- **[Feature]** Support incremental config describe + alter API.
+- **[Feature]** Oauthbearer token refresh callback (bruce-szalwinski-he)
 - **[Feature]** Provide ability to use topic config on a producer for custom behaviors per dispatch.
 - [Enhancement] Use topic config reference cache for messages production to prevent topic objects allocation with each message.
 - [Enhancement] Provide `Rrdkafka::Admin#describe_errors` to get errors descriptions (mensfeld)
-
-## 0.15.0 (2024-04-26)
-- **[Feature]** Oauthbearer token refresh callback (bruce-szalwinski-he)
-- **[Feature]** Support incremental config describe + alter API (mensfeld)
-- [Enhancement] name polling Thread as `rdkafka.native_kafka#<name>` (nijikon)
 - [Enhancement] Replace time poll based wait engine with an event based to improve response times on blocking operations and wait (nijikon + mensfeld)
 - [Enhancement] Allow for usage of the second regex engine of librdkafka by setting `RDKAFKA_DISABLE_REGEX_EXT` during build (mensfeld)
 - [Enhancement] name polling Thread as `rdkafka.native_kafka#<name>` (nijikon)
+- [Enhancement] Save two objects on message produced and lower CPU usage on message produced with small improvements.
 - [Change] Allow for native kafka thread operations deferring and manual start for consumer, producer and admin.
 - [Change] The `wait_timeout` argument in `AbstractHandle.wait` method is deprecated and will be removed in future versions without replacement. We don't rely on it's value anymore (nijikon)
+- [Fix] Background logger stops working after forking causing memory leaks (mensfeld)
 - [Fix] Fix bogus case/when syntax. Levels 1, 2, and 6 previously defaulted to UNKNOWN (jjowdy)
 
-## 0.14.11 (2024-07-10)
-- [Fix] Switch to local release of librdkafka to mitigate its unavailability.
-
-## 0.14.10 (2024-02-08)
-- [Fix] Background logger stops working after forking causing memory leaks (mensfeld).
-
-## 0.14.9 (2024-01-29)
-- [Fix] Partition cache caches invalid `nil` result for `PARTITIONS_COUNT_TTL`.
-- [Enhancement] Report `-1` instead of `nil` in case `partition_count` failure.
-
-## 0.14.8 (2024-01-24)
+## 0.15.2 (2024-07-10)
+- [Fix] Switch to local release of librdkafka to mitigate its unavailability.
+
+## 0.15.1 (2024-01-30)
 - [Enhancement] Provide support for Nix OS (alexandriainfantino)
-- [Enhancement] Skip intermediate array creation on delivery report callback execution (one per message) (mensfeld)
-
-## 0.14.7 (2023-12-29)
-- [Fix] Recognize that Karafka uses a custom partition object (fixed in 2.3.0) and ensure it is recognized.
-
-## 0.14.6 (2023-12-29)
-- **[Feature]** Support storing metadata alongside offsets via `rd_kafka_offsets_store` in `#store_offset` (mensfeld)
-- [Enhancement] Increase the `#committed` default timeout from 1_200ms to 2000ms. This will compensate for network glitches and remote clusters operations and will align with metadata query timeout.
-
-## 0.14.5 (2023-12-20)
-- [Enhancement] Provide `label` producer handler and report reference for improved traceability.
-
-## 0.14.4 (2023-12-19)
-- [Enhancement] Add ability to store offsets in a transaction (mensfeld)
-
-## 0.14.3 (2023-12-17)
 - [Enhancement] Replace `rd_kafka_offset_store` with `rd_kafka_offsets_store` (mensfeld)
-- [Fix] Missing ACL `RD_KAFKA_RESOURCE_BROKER` constant reference (mensfeld)
-- [Change] Rename `matching_acl_pattern_type` to `matching_acl_resource_pattern_type` to align the whole API (mensfeld)
-
-## 0.14.2 (2023-12-11)
 - [Enhancement] Alias `topic_name` as `topic` in the delivery report (mensfeld)
+- [Enhancement] Provide `label` producer handler and report reference for improved traceability (mensfeld)
+- [Enhancement] Include the error when invoking `create_result` on producer handle (mensfeld)
+- [Enhancement] Skip intermediate array creation on delivery report callback execution (one per message) (mensfeld).
+- [Enhancement] Report `-1` instead of `nil` in case `partition_count` failure (mensfeld).
 - [Fix] Fix return type on `#rd_kafka_poll` (mensfeld)
 - [Fix] `uint8_t` does not exist on Apple Silicon (mensfeld)
-
-## 0.14.1 (2023-12-02)
+- [Fix] Missing ACL `RD_KAFKA_RESOURCE_BROKER` constant reference (mensfeld)
+- [Fix] Partition cache caches invalid nil result for `PARTITIONS_COUNT_TTL` (mensfeld)
+- [Change] Rename `matching_acl_pattern_type` to `matching_acl_resource_pattern_type` to align the whole API (mensfeld)
+
+## 0.15.0 (2023-12-03)
 - **[Feature]** Add `Admin#metadata` (mensfeld)
 - **[Feature]** Add `Admin#create_partitions` (mensfeld)
 - **[Feature]** Add `Admin#delete_group` utility (piotaixr)
 - **[Feature]** Add Create and Delete ACL Feature To Admin Functions (vgnanasekaran)
-- **[Enhancement]** Improve error reporting on `unknown_topic_or_part` and include missing topic (mensfeld)
-- **[Enhancement]** Improve error reporting on consumer polling errors (mensfeld)
-
-## 0.14.0 (2023-11-17)
-- [Enhancement] Bump librdkafka to 2.3.0
-- [Enhancement] Increase the `#lag` and `#query_watermark_offsets` default timeouts from 100ms to 1000ms. This will compensate for network glitches and remote clusters operations.
-
-## 0.13.10 (2024-07-10)
-- [Fix] Switch to local release of librdkafka to mitigate its unavailability.
-
-## 0.13.9 (2023-11-07)
-- [Enhancement] Expose alternative way of managing consumer events via a separate queue.
-- [Enhancement] Allow for setting `statistics_callback` as nil to reset predefined settings configured by a different gem.
-
-## 0.13.8 (2023-10-31)
+- **[Feature]** Support `#assignment_lost?` on a consumer to check for involuntary assignment revocation (mensfeld)
+- [Enhancement] Expose alternative way of managing consumer events via a separate queue (mensfeld)
+- [Enhancement] **Bump** librdkafka to 2.3.0 (mensfeld)
+- [Enhancement] Increase the `#lag` and `#query_watermark_offsets` default timeouts from 100ms to 1000ms. This will compensate for network glitches and remote clusters operations (mensfeld)
+- [Change] Use `SecureRandom.uuid` instead of `random` for test consumer groups (mensfeld)
+
+## 0.14.1 (2024-07-10)
+- [Fix] Switch to local release of librdkafka to mitigate its unavailability.
+
+## 0.14.0 (2023-11-21)
+- [Enhancement] Add `raise_response_error` flag to the `Rdkafka::AbstractHandle`.
+- [Enhancement] Allow for setting `statistics_callback` as nil to reset predefined settings configured by a different gem (mensfeld)
 - [Enhancement] Get consumer position (thijsc & mensfeld)
-
-## 0.13.7 (2023-10-31)
-- **[EOL]** Drop support for Ruby 2.6 due to incompatibilities in usage of `ObjectSpace::WeakMap`
-- [Fix] Fix dangling Opaque references.
-
-## 0.13.6 (2023-10-17)
-- **[Feature]** Support transactions API in the producer
-- [Enhancement] Add `raise_response_error` flag to the `Rdkafka::AbstractHandle`.
-- [Enhancement] Provide `#purge` to remove any outstanding requests from the producer.
-- [Enhancement] Fix `#flush` does not handle the timeouts errors by making it return true if all flushed or false if failed. We do **not** raise an exception here to keep it backwards compatible.
-
-## 0.13.5
-- Fix DeliveryReport `create_result#error` being nil despite an error being associated with it
-
-## 0.13.4
-- Always call initial poll on librdkafka to make sure oauth bearer cb is handled pre-operations.
-
-## 0.13.3
-- Bump librdkafka to 2.2.0
-
-## 0.13.2
-- Ensure operations counter decrement is fully thread-safe
-- Bump librdkafka to 2.1.1
-
-## 0.13.1
-- Add offsets_for_times method on consumer (timflapper)
+- [Enhancement] Provide `#purge` to remove any outstanding requests from the producer (mensfeld)
+- [Enhancement] Update `librdkafka` to `2.2.0` (mensfeld)
+- [Enhancement] Introduce producer partitions count metadata cache (mensfeld)
+- [Enhancement] Increase metadata timeout request from `250 ms` to `2000 ms` default to allow for remote cluster operations via `rdkafka-ruby` (mensfeld)
+- [Enhancement] Introduce `#name` for producers and consumers (mensfeld)
+- [Enhancement] Include backtrace in non-raised binded errors (mensfeld)
+- [Fix] Reference to Opaque is not released when Admin, Consumer or Producer is closed (mensfeld)
+- [Fix] Trigger `#poll` on native kafka creation to handle oauthbearer cb (mensfeld)
+- [Fix] `#flush` does not handle the timeouts errors by making it return `true` if all flushed or `false` if failed. We do **not** raise an exception here to keep it backwards compatible (mensfeld)
+- **[EOL]** Remove support for Ruby 2.6 due to it being EOL and WeakMap incompatibilities (mensfeld)
+- [Change] Update Kafka Docker with Confluent KRaft (mensfeld)
+- [Change] Update librdkafka repo reference from edenhill to confluentinc (mensfeld)
+
+## 0.13.1 (2024-07-10)
+- [Fix] Switch to local release of librdkafka to mitigate its unavailability.
 
 ## 0.13.0 (2023-07-24)
 - Support cooperative sticky partition assignment in the rebalance callback (methodmissing)
@@ -267,25 +180,9 @@
 - Improve specs stability (mensfeld)
 - Make metadata request timeout configurable (mensfeld)
 - call_on_partitions_assigned and call_on_partitions_revoked only get a tpl passed in (thijsc)
-- Support `#assignment_lost?` on a consumer to check for involuntary assignment revocation (mensfeld)
-- Expose `#name` on the consumer and producer (mensfeld)
-- Introduce producer partitions count metadata cache (mensfeld)
-- Retry metadta fetches on certain errors with a backoff (mensfeld)
-- Do not lock access to underlying native kafka client and rely on Karafka granular locking (mensfeld)
-
-## 0.12.4 (2024-07-10)
-- [Fix] Switch to local release of librdkafka to mitigate its unavailability.
-
-## 0.12.3
-- Include backtrace in non-raised binded errors.
-- Include topic name in the delivery reports
-
-## 0.12.2
-- Increase the metadata default timeout from 250ms to 2 seconds. This should allow for working with remote clusters.
-
-## 0.12.1
-- Bumps librdkafka to 2.0.2 (lmaia)
-- Add support for adding more partitions via Admin API
+
+## 0.12.1 (2024-07-11)
+- [Fix] Switch to local release of librdkafka to mitigate its unavailability.
 
 ## 0.12.0 (2022-06-17)
 - Bumps librdkafka to 1.9.0
@@ -294,7 +191,7 @@
 
 ## 0.11.0 (2021-11-17)
 - Upgrade librdkafka to 1.8.2
-- **[EOL]** Bump supported minimum Ruby version to 2.6
+- Bump supported minimum Ruby version to 2.6
 - Better homebrew path detection
 
 ## 0.10.0 (2021-09-07)

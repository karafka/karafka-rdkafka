# frozen_string_literal: true

unless ENV["CI"] == "true"
  require "simplecov"
  SimpleCov.start do
    add_filter "/spec/"
  end
end

require "pry"
require "rspec"
require "rdkafka"
require "timeout"
<<<<<<< HEAD
require 'securerandom'
=======
require "securerandom"
>>>>>>> 77bf4ab1

def rdkafka_base_config
  {
    :"api.version.request" => false,
    :"broker.version.fallback" => "1.0",
    :"bootstrap.servers" => "localhost:9092",
  }
end

def rdkafka_config(config_overrides={})
  # Generate the base config
  config = rdkafka_base_config
  # Merge overrides
  config.merge!(config_overrides)
  # Return it
  Rdkafka::Config.new(config)
end

def rdkafka_consumer_config(config_overrides={})
  # Generate the base config
  config = rdkafka_base_config
  # Add consumer specific fields to it
  config[:"auto.offset.reset"] = "earliest"
  config[:"enable.partition.eof"] = false
  config[:"group.id"] = "ruby-test-#{SecureRandom.uuid}"
  # Enable debug mode if required
  if ENV["DEBUG_CONSUMER"]
    config[:debug] = "cgrp,topic,fetch"
  end
  # Merge overrides
  config.merge!(config_overrides)
  # Return it
  Rdkafka::Config.new(config)
end

def rdkafka_producer_config(config_overrides={})
  # Generate the base config
  config = rdkafka_base_config
  # Enable debug mode if required
  if ENV["DEBUG_PRODUCER"]
    config[:debug] = "broker,topic,msg"
  end
  # Merge overrides
  config.merge!(config_overrides)
  # Return it
  Rdkafka::Config.new(config)
end

def new_native_client
  config = rdkafka_consumer_config
  config.send(:native_kafka, config.send(:native_config), :rd_kafka_producer)
end

def new_native_topic(topic_name="topic_name", native_client: )
  Rdkafka::Bindings.rd_kafka_topic_new(
    native_client,
    topic_name,
    nil
  )
end

def wait_for_message(topic:, delivery_report:, timeout_in_seconds: 30, consumer: nil)
  new_consumer = consumer.nil?
  consumer ||= rdkafka_consumer_config.consumer
  consumer.subscribe(topic)
  timeout = Time.now.to_i + timeout_in_seconds
  loop do
    if timeout <= Time.now.to_i
      raise "Timeout of #{timeout_in_seconds} seconds reached in wait_for_message"
    end
    message = consumer.poll(100)
    if message &&
        message.partition == delivery_report.partition &&
        message.offset == delivery_report.offset
      return message
    end
  end
ensure
  consumer.close if new_consumer
end

def wait_for_assignment(consumer)
  10.times do
    break if !consumer.assignment.empty?
    sleep 1
  end
end

def wait_for_unassignment(consumer)
  10.times do
    break if consumer.assignment.empty?
    sleep 1
  end
end

def objects_of_type_count(type)
  ObjectSpace.each_object(type).count
end

def notify_listener(listener, &block)
  # 1. subscribe and poll
  consumer.subscribe("consume_test_topic")
  wait_for_assignment(consumer)
  consumer.poll(100)

  block.call if block

  # 2. unsubscribe
  consumer.unsubscribe
  wait_for_unassignment(consumer)
  consumer.close
end

RSpec.configure do |config|
  config.filter_run focus: true
  config.run_all_when_everything_filtered = true

  config.before(:suite) do
    admin = rdkafka_config.admin
    {
        consume_test_topic:      3,
        empty_test_topic:        3,
        load_test_topic:         3,
        produce_test_topic:      3,
        rake_test_topic:         3,
        watermarks_test_topic:   3,
        partitioner_test_topic: 25,
        example_topic:           1
    }.each do |topic, partitions|
      create_topic_handle = admin.create_topic(topic.to_s, partitions, 1)
      begin
        create_topic_handle.wait(max_wait_timeout: 15)
      rescue Rdkafka::RdkafkaError => ex
        raise unless ex.message.match?(/topic_already_exists/)
      end
    end
    admin.close
  end

  config.around(:each) do |example|
    # Timeout specs after a minute. If they take longer
    # they are probably stuck
    Timeout::timeout(60) do
      example.run
    end
  end
end<|MERGE_RESOLUTION|>--- conflicted
+++ resolved
@@ -11,11 +11,7 @@
 require "rspec"
 require "rdkafka"
 require "timeout"
-<<<<<<< HEAD
-require 'securerandom'
-=======
 require "securerandom"
->>>>>>> 77bf4ab1
 
 def rdkafka_base_config
   {

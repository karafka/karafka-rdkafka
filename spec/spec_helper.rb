--- conflicted
+++ resolved
@@ -45,24 +45,10 @@
       @empty_test_topic ||= unique
     end
 
-<<<<<<< HEAD
-=======
-    def load_test_topic
-      @load_test_topic ||= unique
-    end
-
->>>>>>> 568509bd
     def produce_test_topic
       @produce_test_topic ||= unique
     end
 
-<<<<<<< HEAD
-=======
-    def rake_test_topic
-      @rake_test_topic ||= unique
-    end
-
->>>>>>> 568509bd
     def watermarks_test_topic
       @watermarks_test_topic ||= unique
     end
@@ -237,7 +223,6 @@
     # Create the shared topics in Kafka (topic names already initialized in TestTopics module)
     admin = rdkafka_config.admin
     {
-<<<<<<< HEAD
         # Shared topics for tests that need specific partition counts
         TestTopics.consume_test_topic      => 3,  # Consumer tests that need 3 partitions
         TestTopics.empty_test_topic        => 3,  # Tests that need an empty pre-existing topic
@@ -245,16 +230,6 @@
         TestTopics.watermarks_test_topic   => 3,  # Watermarks offset tests
         TestTopics.partitioner_test_topic  => 25, # Partitioner tests that need 25 partitions
         TestTopics.example_topic           => 1   # Simple single-partition topic for basic tests
-=======
-        TestTopics.consume_test_topic      => 3,
-        TestTopics.empty_test_topic        => 3,
-        TestTopics.load_test_topic         => 3,
-        TestTopics.produce_test_topic      => 3,
-        TestTopics.rake_test_topic         => 3,
-        TestTopics.watermarks_test_topic   => 3,
-        TestTopics.partitioner_test_topic  => 25,
-        TestTopics.example_topic           => 1
->>>>>>> 568509bd
     }.each do |topic, partitions|
       create_topic_handle = admin.create_topic(topic, partitions, 1)
       begin

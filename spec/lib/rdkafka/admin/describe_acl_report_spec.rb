--- conflicted
+++ resolved
@@ -1,11 +1,7 @@
 # frozen_string_literal: true
 
-<<<<<<< HEAD
-describe Rdkafka::Admin::DescribeAclReport do
-=======
 RSpec.describe Rdkafka::Admin::DescribeAclReport do
 
->>>>>>> f61ed197
   let(:resource_name)         { TestTopics.unique }
   let(:resource_type)         {Rdkafka::Bindings::RD_KAFKA_RESOURCE_TOPIC}
   let(:resource_pattern_type) {Rdkafka::Bindings::RD_KAFKA_RESOURCE_PATTERN_LITERAL}
